[metadata]
name = pygfunction
<<<<<<< HEAD
version = 2.3.1.dev0
=======
version = 2.4.0.dev0
>>>>>>> 0ca4ef89
description = A g-function calculator for Python
author = Massimo Cimmino
author_email = massimo.cimmino@polymtl.ca
long_description_content_type = text/markdown
long_description = file: README.md, CHANGELOG.md, LICENSE.md
keywords = Geothermal, Ground-source, Ground heat exchangers
url = https://github.com/MassimoCimmino/pygfunction
license = BSD 3-Clause License
classifiers =
    Development Status :: 5 - Production/Stable
    Intended Audience :: Science/Research
    License :: OSI Approved :: BSD License
    Natural Language :: English
    Operating System :: OS Independent
    Programming Language :: Python :: 3
    Programming Language :: Python :: 3 :: Only
    Programming Language :: Python :: 3.9
    Topic :: Scientific/Engineering
    Topic :: Utilities

[options]
packages = find:
install_requires =
    numpy >= 1.26.4
    scipy >= 1.13.1
    secondarycoolantprops >= 1.3
    typing_extensions >= 4.11.0

python_requires = >=3.9

[options.extras_require]
doc =
    numpydoc >= 1.7.0
    recommonmark >= 0.7.1
    sphinx >= 7.3.7
plot =
    matplotlib >= 3.9.2
testing =
    matplotlib >= 3.9.2
    pytest >= 7.4.4
    pytest-cov >= 6.1.1
    tox >= 4.25.0

[options.packages.find]
exclude =
    doc*
    examples*
    tests*<|MERGE_RESOLUTION|>--- conflicted
+++ resolved
@@ -1,10 +1,6 @@
 [metadata]
 name = pygfunction
-<<<<<<< HEAD
 version = 2.3.1.dev0
-=======
-version = 2.4.0.dev0
->>>>>>> 0ca4ef89
 description = A g-function calculator for Python
 author = Massimo Cimmino
 author_email = massimo.cimmino@polymtl.ca
