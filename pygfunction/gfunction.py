# -*- coding: utf-8 -*-
import time as tim

import matplotlib.pyplot as plt
import numpy as np
from scipy.constants import pi
from scipy.interpolate import interp1d as interp1d

from .boreholes import Borehole, find_duplicates
from .heat_transfer import finite_line_source, finite_line_source_vectorized
from .networks import Network, network_thermal_resistance
from .utilities import _initialize_figure, _format_axes


class gFunction(object):
    """
    Class for the calculation and visualization of the g-functions of
    geothermal bore fields.

    This class superimposes the finite line source (FLS) solution to
    estimate the g-function of a geothermal bore field. Each borehole is
    modeled as a series of finite line source segments, as proposed in
    [#gFunction-CimBer2014]_. Different boundary conditions and solution
    methods are implemented.
    

    Attributes
    ----------
    boreholes_or_network : list of Borehole objects or Network object
        List of boreholes included in the bore field, or network of boreholes
        and pipes.
    alpha : float
        Soil thermal diffusivity (in m2/s).
    time : float or array, optional
        Values of time (in seconds) for which the g-function is evaluated. The
        g-function is only evaluated at initialization if a value is provided.
        Default is None.
    method : str, optional
        Method for the evaluation of the g-function. Should be one of

            - 'similarities' :
                The accelerated method of Cimmino (2018)
                [#gFunction-Cimmin2018]_, using similarities in the bore field
                to decrease the number of evaluations of the FLS solution.
            - 'detailed' :
                The classical superposition of the FLS solution. The FLS
                solution is evaluated for all pairs of segments in the bore
                field.

        Default is 'similarities'.
    boundary_condition : str, optional
        Boundary condition for the evaluation of the g-function. Should be one
        of

            - 'UHTR' :
                **Uniform heat transfer rate**. This is corresponds to boundary
                condition *BC-I* as defined by Cimmino and Bernier (2014)
                [#gFunction-CimBer2014]_.
            - 'UBWT' :
                **Uniform borehole wall temperature**. This is corresponds to
                boundary condition *BC-III* as defined by Cimmino and Bernier
                (2014) [#gFunction-CimBer2014]_.
            - 'MIFT' :
                **Mixed inlet fluid temperatures**. This boundary condition was
                introduced by Cimmino (2015) [#gFunction-Cimmin2015]_ for
                parallel-connected boreholes and extended to mixed
                configurations by Cimmino (2019) [#gFunction-Cimmin2019]_.

        If not given, chosen to be 'UBWT' if a list of boreholes is provided
        or 'MIFT' if a Network object is provided.
    options : dict, optional
        A dictionary of solver options. All methods accept the following
        generic options:

            nSegments : int or list, optional
                Number of line segments used per borehole, or list of number of
                line segments used for each borehole.
                Default is 12.
            disp : bool, optional
                Set to true to print progression messages.
                Default is False.
            profiles : bool, optional
                Set to true to keep in memory the temperatures and heat
                extraction rates.
                Default is False.
            kind : str, optional
                Interpolation method used for segment-to-segment thermal
                response factors. See documentation for
                scipy.interpolate.interp1d.
                Default is 'linear'.
            dtype : numpy dtype, optional
                numpy data type used for matrices and vectors. Should be one of
                numpy.single or numpy.double.
                Default is numpy.double.

        The 'similarities' solver accepts the following method-specific
        options:

            disTol : float, optional
                Relative tolerance on radial distance. Two distances
                (d1, d2) between two pairs of boreholes are considered equal if
                the difference between the two distances (abs(d1-d2)) is below
                tolerance.
                Default is 0.01.
            tol : float, optional
                Relative tolerance on length and depth. Two lengths H1, H2
                (or depths D1, D2) are considered equal if
                abs(H1 - H2)/H2 < tol.
                Default is 1.0e-6.

    References
    ----------
    .. [#gFunction-CimBer2014] Cimmino, M., & Bernier, M. (2014). A
       semi-analytical method to generate g-functions for geothermal bore
       fields. International Journal of Heat and Mass Transfer, 70, 641-650.
    .. [#gFunction-Cimmin2015] Cimmino, M. (2015). The effects of borehole
       thermal resistances and fluid flow rate on the g-functions of geothermal
       bore fields. International Journal of Heat and Mass Transfer, 91,
       1119-1127.
    .. [#gFunction-Cimmin2018] Cimmino, M. (2018). Fast calculation of the
       g-functions of geothermal borehole fields using similarities in the
       evaluation of the finite line source solution. Journal of Building
       Performance Simulation, 11 (6), 655-668.
    .. [#gFunction-Cimmin2019] Cimmino, M. (2019). Semi-analytical method for
       g-function calculation of bore fields with series- and
       parallel-connected boreholes. Science and Technology for the Built
       Environment, 25 (8), 1007-1022.

    """
    def __init__(self, boreholes_or_network, alpha, time=None,
                 method='similarities', boundary_condition=None, options={}):
        self.alpha = alpha
        self.time = time
        self.method = method
        self.boundary_condition = boundary_condition
        self.options = options

        # Format inputs and assign default values where needed
        self._format_inputs(boreholes_or_network)
        # Check the validity of inputs
        self._check_inputs()

        # Load the chosen solver
        if self.method.lower()=='similarities':
            self.solver = _Similarities(
                self.boreholes, self.network, self.time,
                self.boundary_condition, **self.options)
        elif self.method.lower()=='detailed':
            self.solver = _Detailed(
                self.boreholes, self.network, self.time,
                self.boundary_condition, **self.options)
        else:
            raise ValueError('\'{}\' is not a valid method.'.format(method))

        # If a time vector is provided, evaluate the g-function
        if self.time is not None:
            self.gFunc = self.evaluate_g_function(self.time)

    def evaluate_g_function(self, time):
        """
        Evaluate the g-function.

        Parameters
        ----------
        time : float or array
            Values of time (in seconds) for which the g-function is evaluated.

        Returns
        -------
        gFunction : float or array
            Values of the g-function

        """
        time = np.atleast_1d(time)
        assert len(time) == 1 or np.all(time[:-1] <= time[1:]), \
            "Time values must be provided in increasing order."
        # Save time values
        self.time = time
        if self.solver.disp:
            print(60*'-')
            print('Calculating g-function for boundary condition : \'{}\''.format(
                self.boundary_condition).center(60))
            print(60*'-')
        # Initialize chrono
        tic = tim.time()

        # Evaluate g-function
        self.gFunc = self.solver.solve(time, self.alpha)
        toc = tim.time()

        if self.solver.disp:
            print('Total time for g-function evaluation: {:.3f} sec'.format(
                toc - tic))
            print(60*'-')
        return self.gFunc

    def visualize_g_function(self):
        """
        Plot the g-function of the borefield.

        Returns
        -------
        fig : figure
            Figure object (matplotlib).

        """
        # Configure figure and axes
        fig = _initialize_figure()
        ax = fig.add_subplot(111)
        ax.set_xlabel(r'ln$(t/t_s)$')
        ax.set_ylabel(r'$g$-function')
        _format_axes(ax)

        # Borefield characteristic time
        ts = np.mean([b.H for b in self.boreholes])**2/(9.*self.alpha)
        # Dimensionless time (log)
        lntts = np.log(self.time/ts)
        # Draw g-function
        ax.plot(lntts, self.gFunc)

        # Adjust figure to window
        plt.tight_layout()
        return fig

    def visualize_heat_extraction_rates(self, iBoreholes=None):
        """
        Plot the time-variation of the average heat extraction rates.

        Parameters
        ----------
        iBoreholes : list of int
            Borehole indices to plot heat extraction rates.
            If iBoreholes is None, heat extraction rates are plotted for all
            boreholes.
            Default is None.

        Returns
        -------
        fig : figure
            Figure object (matplotlib).

        """
        # If iBoreholes is None, then plot all boreholes
        if iBoreholes is None:
            iBoreholes = range(len(self.boreholes))
        # Import heat extraction rates
        Q_t = self._heat_extraction_rates(iBoreholes)

        # Configure figure and axes
        fig = _initialize_figure()
        ax1 = fig.add_subplot(121)
        ax1.set_xlabel(r'$x$ [m]')
        ax1.set_ylabel(r'$y$ [m]')
        ax1.axis('equal')
        _format_axes(ax1)
        ax2 = fig.add_subplot(122)
        ax2.set_xlabel(r'ln$(t/t_s)$')
        ax2.set_ylabel(r'$\bar{Q}_b$')
        _format_axes(ax2)

        # Borefield characteristic time
        ts = np.mean([b.H for b in self.boreholes])**2/(9.*self.alpha)
        # Dimensionless time (log)
        lntts = np.log(self.time/ts)
        # Plot curves for requested boreholes
        for (i, Q_ti) in zip(iBoreholes, Q_t):
            line = ax2.plot(lntts, Q_ti)
            color = line[-1]._color
            ax1.plot(self.boreholes[i].x,
                     self.boreholes[i].y,
                     marker='o',
                     color=color)
        # Draw positions of other boreholes
        for i in range(len(self.boreholes)):
            if i not in iBoreholes:
                ax1.plot(self.boreholes[i].x,
                         self.boreholes[i].y,
                         marker='o',
                         color='k')

        # Adjust figure to window
        plt.tight_layout()
        return fig

    def visualize_heat_extraction_rate_profiles(
            self, time=None, iBoreholes=None):
        """
        Plot the heat extraction rate profiles at chosen time.

        Parameters
        ----------
        time : float
            Values of time (in seconds) to plot heat extraction rate profiles.
            If time is None, heat extraction rates are plotted at the last
            time step.
            Default is None.
        iBoreholes : list of int
            Borehole indices to plot heat extraction rate profiles.
            If iBoreholes is None, heat extraction rates are plotted for all
            boreholes.
            Default is None.

        Returns
        -------
        fig : figure
            Figure object (matplotlib).

        """
        # If iBoreholes is None, then plot all boreholes
        if iBoreholes is None:
            iBoreholes = range(len(self.boreholes))
        # Import heat extraction rate profiles
        z, Q_b = self._heat_extraction_rate_profiles(time, iBoreholes)

        # Configure figure and axes
        fig = _initialize_figure()
        ax1 = fig.add_subplot(121)
        ax1.set_xlabel(r'$x$ [m]')
        ax1.set_ylabel(r'$y$ [m]')
        ax1.axis('equal')
        _format_axes(ax1)
        ax2 = fig.add_subplot(122)
        ax2.set_xlabel(r'$Q_b$')
        ax2.set_ylabel(r'$z$ [m]')
        ax2.invert_yaxis()
        _format_axes(ax2)

        # Plot curves for requested boreholes
        for (i, zi, Q_bi) in zip(iBoreholes, z, Q_b):
            line = ax2.plot(Q_bi, zi)
            color = line[-1]._color
            ax1.plot(self.boreholes[i].x,
                     self.boreholes[i].y,
                     marker='o',
                     color=color)
        # Draw positions of other boreholes
        for i in range(len(self.boreholes)):
            if i not in iBoreholes:
                ax1.plot(self.boreholes[i].x,
                         self.boreholes[i].y,
                         marker='o',
                         color='k')

        plt.tight_layout()
        return fig

    def visualize_temperatures(self, iBoreholes=None):
        """
        Plot the time-variation of the average borehole wall temperatures.

        Parameters
        ----------
        iBoreholes : list of int
            Borehole indices to plot temperatures.
            If iBoreholes is None, temperatures are plotted for all boreholes.
            Default is None.

        Returns
        -------
        fig : figure
            Figure object (matplotlib).

        """
        # If iBoreholes is None, then plot all boreholes
        if iBoreholes is None:
            iBoreholes = range(len(self.boreholes))
        # Import temperatures
        T_b = self._temperatures(iBoreholes)

        # Configure figure and axes
        fig = _initialize_figure()
        ax1 = fig.add_subplot(121)
        ax1.set_xlabel(r'$x$ [m]')
        ax1.set_ylabel(r'$y$ [m]')
        ax1.axis('equal')
        _format_axes(ax1)
        ax2 = fig.add_subplot(122)
        ax2.set_xlabel(r'ln$(t/t_s)$')
        ax2.set_ylabel(r'$\bar{T}_b$')
        _format_axes(ax2)

        # Borefield characteristic time
        ts = np.mean([b.H for b in self.boreholes])**2/(9.*self.alpha)
        # Dimensionless time (log)
        lntts = np.log(self.time/ts)
        # Plot curves for requested boreholes
        for (i, T_bi) in zip(iBoreholes, T_b):
            line = ax2.plot(lntts, T_bi)
            color = line[-1]._color
            ax1.plot(self.boreholes[i].x,
                     self.boreholes[i].y,
                     marker='o',
                     color=color)
        # Draw positions of other boreholes
        for i in range(len(self.boreholes)):
            if i not in iBoreholes:
                ax1.plot(self.boreholes[i].x,
                         self.boreholes[i].y,
                         marker='o',
                         color='k')

        # Adjust figure to window
        plt.tight_layout()
        return fig

    def visualize_temperature_profiles(self, time=None, iBoreholes=None):
        """
        Plot the borehole wall temperature profiles at chosen time.

        Parameters
        ----------
        time : float
            Values of time (in seconds) to plot temperature profiles.
            If time is None, temperatures are plotted at the last time step.
            Default is None.
        iBoreholes : list of int
            Borehole indices to plot temperature profiles.
            If iBoreholes is None, temperatures are plotted for all boreholes.
            Default is None.

        Returns
        -------
        fig : figure
            Figure object (matplotlib).

        """
        # If iBoreholes is None, then plot all boreholes
        if iBoreholes is None:
            iBoreholes = range(len(self.boreholes))
        # Import temperature profiles
        z, T_b = self._temperature_profiles(time, iBoreholes)

        # Configure figure and axes
        fig = _initialize_figure()
        ax1 = fig.add_subplot(121)
        ax1.set_xlabel(r'$x$ [m]')
        ax1.set_ylabel(r'$y$ [m]')
        ax1.axis('equal')
        _format_axes(ax1)
        ax2 = fig.add_subplot(122)
        ax2.set_xlabel(r'$T_b$')
        ax2.set_ylabel(r'$z$ [m]')
        ax2.invert_yaxis()
        _format_axes(ax2)

        # Plot curves for requested boreholes
        for (i, zi, T_bi) in zip(iBoreholes, z, T_b):
            line = ax2.plot(T_bi, zi)
            color = line[-1]._color
            ax1.plot(self.boreholes[i].x,
                     self.boreholes[i].y,
                     marker='o',
                     color=color)
        # Draw positions of other boreholes
        for i in range(len(self.boreholes)):
            if i not in iBoreholes:
                ax1.plot(self.boreholes[i].x,
                         self.boreholes[i].y,
                         marker='o',
                         color='k')

        plt.tight_layout()
        return fig

    def _heat_extraction_rates(self, iBoreholes):
        """
        Extract and format heat extraction rates for plotting.

        Parameters
        ----------
        iBoreholes : list of int
            Borehole indices to extract heat extration rates.

        Returns
        -------
        Q_t : list of array
            Heat extraction rates (dimensionless).

        """
        # Initialize list
        Q_t = []
        for i in iBoreholes:
            if self.boundary_condition == 'UHTR':
                # For the UHTR boundary condition, the heat extraction rate is
                # constant. A vector of length len(self.solver.time) is
                # required for the time-dependent figure.
                Q_t.append(self.solver.Q_b*np.ones(len(self.solver.time)))
            else:
                # For other boundary conditions, evaluate the average
                # heat extraction rate.
                i0 = self.solver._i0Segments[i]
                i1 = self.solver._i1Segments[i]
                Q_t.append(np.mean(self.solver.Q_b[i0:i1,:], axis=0))
        return Q_t

    def _heat_extraction_rate_profiles(self, time, iBoreholes):
        """
        Extract and format heat extraction rate profiles for plotting.

        Parameters
        ----------
        time : float
            Values of time (in seconds) to extract heat extraction rate
            profiles. If time is None, heat extraction rates are extracted at
            the last time step.
        iBoreholes : list of int
            Borehole indices to extract heat extraction rate profiles.

        Returns
        -------
        z : list of array
            Depths (in meters) corresponding to heat extraction rates.
        Q_b : list of array
            Heat extraction rates (dimensionless).

        """
        # Initialize lists
        z = []
        Q_b = []
        for i in iBoreholes:
            if self.boundary_condition == 'UHTR':
                # For the UHTR boundary condition, the solver only returns one
                # heat extraction rate (uniform and equal for all boreholes).
                # The heat extraction rate is duplicated to draw from
                # z = D to z = D + H.
                z.append(
                    np.array([self.boreholes[i].D,
                              self.boreholes[i].D + self.boreholes[i].H]))
                Q_b.append(np.array(2*[self.solver.Q_b]))
            else:
                i0 = self.solver._i0Segments[i]
                i1 = self.solver._i1Segments[i]
                if time is None:
                    # If time is None, heat extraction rates are extracted at
                    # the last time step.
                    Q_bi = self.solver.Q_b[i0:i1,-1].flatten()
                else:
                    # Otherwise, heat extraction rates are interpolated.
                    Q_bi = interp1d(self.time, self.solver.Q_b[i0:i1,:],
                                    kind='linear',
                                    copy=False,
                                    axis=1)(time).flatten()
                if self.solver.nBoreSegments[i] > 1:
                    # Borehole length ratio at the mid-depth of each segment
                    z_ratio = np.linspace(
                        start=0.5/self.solver.nBoreSegments[i],
                        stop=1-0.5/self.solver.nBoreSegments[i],
                        num=self.solver.nBoreSegments[i])
                    z.append(self.boreholes[i].D + self.boreholes[i].H*z_ratio)
                    Q_b.append(Q_bi)
                else:
                    # If there is only one segment, the heat extraction rate is
                    # duplicated to draw from z = D to z = D + H.
                    z.append(
                        np.array([self.boreholes[i].D,
                                  self.boreholes[i].D + self.boreholes[i].H]))
                    Q_b.append(np.array(2*[np.asscalar(Q_bi)]))
        return z, Q_b

    def _temperatures(self, iBoreholes):
        """
        Extract and format borehole wall temperatures for plotting.

        Parameters
        ----------
        iBoreholes : list of int
            Borehole indices to extract temperatures.

        Returns
        -------
        T_b : list of array
            Borehole wall temperatures (dimensionless).

        """
        # Initialize list
        T_b = []
        for i in iBoreholes:
            if self.boundary_condition == 'UBWT':
                # For the UBWT boundary condition, the solver only returns one
                # borehole wall temperature (uniform and equal for all
                # boreholes).
                T_b.append(self.solver.T_b)
            else:
                # For other boundary conditions, evaluate the average
                # borehole wall temperature.
                i0 = self.solver._i0Segments[i]
                i1 = self.solver._i1Segments[i]
                T_b.append(np.mean(self.solver.T_b[i0:i1,:], axis=0))
        return T_b

    def _temperature_profiles(self, time, iBoreholes):
        """
        Extract and format borehole wall temperature profiles for plotting.

        Parameters
        ----------
        time : float
            Values of time (in seconds) to extract temperature profiles.
            If time is None, temperatures are extracted at the last time step.
        iBoreholes : list of int
            Borehole indices to extract temperature profiles.

        Returns
        -------
        z : list of array
            Depths (in meters) corresponding to borehole wall temperatures.
        T_b : list of array
            Borehole wall temperatures (dimensionless).

        """
        # Initialize lists
        z = []
        T_b = []
        for i in iBoreholes:
            if self.boundary_condition == 'UBWT':
                # For the UBWT boundary condition, the solver only returns one
                # borehole wall temperature (uniform and equal for all
                # boreholes). The temperature is duplicated to draw from
                # z = D to z = D + H.
                z.append(
                    np.array([self.boreholes[i].D,
                              self.boreholes[i].D + self.boreholes[i].H]))
                if time is None:
                    # If time is None, temperatures are extracted at the last
                    # time step.
                    T_bi = np.asscalar(self.solver.T_b[-1])
                else:
                    # Otherwise, temperatures are interpolated.
                    T_bi = np.asscalar(
                        interp1d(self.time,
                                 self.solver.T_b[:],
                                 kind='linear',
                                 copy=False)(time))
                T_b.append(np.array(2*[T_bi]))
            else:
                i0 = self.solver._i0Segments[i]
                i1 = self.solver._i1Segments[i]
                if time is None:
                    # If time is None, temperatures are extracted at the last
                    # time step.
                    T_bi = self.solver.T_b[i0:i1,-1].flatten()
                else:
                    # Otherwise, temperatures are interpolated.
                    T_bi = interp1d(self.time,
                                    self.solver.T_b[i0:i1,:],
                                    kind='linear',
                                    copy=False,
                                    axis=1)(time).flatten()
                if self.solver.nBoreSegments[i] > 1:
                    # Borehole length ratio at the mid-depth of each segment
                    z_ratio = np.linspace(
                        start=0.5/self.solver.nBoreSegments[i],
                        stop=1-0.5/self.solver.nBoreSegments[i],
                        num=self.solver.nBoreSegments[i])
                    z.append(self.boreholes[i].D + self.boreholes[i].H*z_ratio)
                    T_b.append(T_bi)
                else:
                    # If there is only one segment, the temperature is
                    # duplicated to draw from z = D to z = D + H.
                    z.append(
                        np.array([self.boreholes[i].D,
                                  self.boreholes[i].D + self.boreholes[i].H]))
                    T_b.append(np.array(2*[np.asscalar(T_bi)]))
        return z, T_b

    def _format_inputs(self, boreholes_or_network):
        """
        Process and format the inputs to the gFunction class.

        """
        # Convert borehole to a list if a single borehole is provided
        if isinstance(boreholes_or_network, Borehole):
            boreholes_or_network = [boreholes_or_network]
        # Check if a borefield or a network is provided as an input and
        # correctly assign the variables self.boreholes and self.network
        if isinstance(boreholes_or_network, Network):
            self.network = boreholes_or_network
            self.boreholes = boreholes_or_network.b
            # If a network is provided and no boundary condition is provided,
            # use 'MIFT'
            if self.boundary_condition is None:
                self.boundary_condition = 'MIFT'
        else:
            self.network = None
            self.boreholes = boreholes_or_network
            # If a borefield is provided and no boundary condition is provided,
            # use 'UBWT'
            if self.boundary_condition is None:
                self.boundary_condition = 'UBWT'
        return

    def _check_inputs(self):
        """
        This method ensures that the instances filled in the gFunction object
        are what is expected.

        """
        assert isinstance(self.boreholes, list), \
            "Boreholes must be provided in a list."
        assert len(self.boreholes) > 0, \
            "The list of boreholes is empty."
        assert np.all([isinstance(b, Borehole) for b in self.boreholes]), \
            "The list of boreholes contains elements that are not Borehole " \
            "objects."
        assert not find_duplicates(self.boreholes), \
            "There are duplicate boreholes in the borefield."
        assert (self.network is None and not self.boundary_condition=='MIFT') or isinstance(self.network, Network), \
            "The network is not a valid 'Network' object."
        assert self.network is None or (self.network.m_flow_network is not None and self.network.cp_f is not None), \
            "The mass flow rate 'm_flow_network' and heat capacity 'cp_f' must " \
            "be provided at the instanciation of the 'Network' object."
        assert type(self.time) is np.ndarray or isinstance(self.time, (np.floating, float)) or self.time is None, \
            "Time should be a float or an array."
        assert isinstance(self.alpha, (np.floating, float)), \
            "The thermal diffusivity 'alpha' should be a float or an array."
        acceptable_boundary_conditions = ['UHTR', 'UBWT', 'MIFT']
        assert type(self.boundary_condition) is str and self.boundary_condition in acceptable_boundary_conditions, \
            "Boundary condition \'{}\' is not an acceptable boundary condition. \n" \
            "Please provide one of the following inputs : {}".format(
                self.boundary_condition, acceptable_boundary_conditions)
        acceptable_methods = ['detailed', 'similarities']
        assert type(self.method) is str and self.method in acceptable_methods, \
            "Method \'{}\' is not an acceptable method. \n" \
            "Please provide one of the following inputs : {}".format(
                self.boundary_condition, acceptable_methods)
        return


def uniform_heat_extraction(boreholes, time, alpha, use_similarities=True,
                            disTol=0.01, tol=1.0e-6, dtype=np.double,
                            disp=False, **kwargs):
    """
    Evaluate the g-function with uniform heat extraction along boreholes.

    This function superimposes the finite line source (FLS) solution to
    estimate the g-function of a geothermal bore field. This boundary
    condition correponds to *BC-I*, as defined by [#UHTR-CimBer2014]_.

    Parameters
    ----------
    boreholes : list of Borehole objects
        List of boreholes included in the bore field.
    time : float or array
        Values of time (in seconds) for which the g-function is evaluated.
    alpha : float
        Soil thermal diffusivity (in m2/s).
    use_similarities : bool, optional
        True if similarities are used to limit the number of FLS evaluations.
        Default is True.
    disTol : float, optional
        Relative tolerance on radial distance. Two distances
        (d1, d2) between two pairs of boreholes are considered equal if the
        difference between the two distances (abs(d1-d2)) is below tolerance.
        Default is 0.01.
    tol : float, optional
        Relative tolerance on length and depth. Two lengths H1, H2
        (or depths D1, D2) are considered equal if abs(H1 - H2)/H2 < tol.
        Default is 1.0e-6.
    dtype : numpy dtype, optional
        numpy data type used for matrices and vectors. Should be one of
        numpy.single or numpy.double.
        Default is numpy.double.
    disp : bool, optional
        Set to true to print progression messages.
        Default is False.

    Returns
    -------
    gFunction : float or array
        Values of the g-function

    Examples
    --------
    >>> b1 = gt.boreholes.Borehole(H=150., D=4., r_b=0.075, x=0., y=0.)
    >>> b2 = gt.boreholes.Borehole(H=150., D=4., r_b=0.075, x=5., y=0.)
    >>> alpha = 1.0e-6
    >>> time = np.array([1.0*10**i for i in range(4, 12)])
    >>> gt.gfunction.uniform_heat_extraction([b1, b2], time, alpha)
    array([ 0.75978163,  1.84860837,  2.98861057,  4.33496051,  6.29199383,
        8.13636888,  9.08401497,  9.20736188])

    References
    ----------
    .. [#UHTR-CimBer2014] Cimmino, M., & Bernier, M. (2014). A semi-analytical
       method to generate g-functions for geothermal bore fields. International
       Journal of Heat and Mass Transfer, 70, 641-650.

    """
    boundary_condition = 'UHTR'
    # Build options dict
    options = {'nSegments':1,
               'disp':disp,
               'disTol':disTol,
               'tol':tol,
               'dtype':dtype,
               'disp':disp}
    # Select the correct solver:
    if use_similarities:
        method='similarities'
    else:
        method='detailed'
    # Evaluate g-function
    gFunc = gFunction(
        boreholes, alpha, time=time, method=method,
        boundary_condition=boundary_condition, options=options)

    return gFunc.gFunc


def uniform_temperature(boreholes, time, alpha, nSegments=12, kind='linear',
                        use_similarities=True, disTol=0.01, tol=1.0e-6,
                        dtype=np.double, disp=False, **kwargs):
    """
    Evaluate the g-function with uniform borehole wall temperature.

    This function superimposes the finite line source (FLS) solution to
    estimate the g-function of a geothermal bore field. Each borehole is
    modeled as a series of finite line source segments. This boundary
    condition correponds to *BC-III*, as defined by [#UBWT-CimBer2014]_.

    Parameters
    ----------
    boreholes : list of Borehole objects
        List of boreholes included in the bore field.
    time : float or array
        Values of time (in seconds) for which the g-function is evaluated.
    alpha : float
        Soil thermal diffusivity (in m2/s).
    nSegments : int or list, optional
        Number of line segments used per borehole, or list of number of
        line segments used for each borehole.
        Default is 12.
    kind : string, optional
        Interpolation method used for segment-to-segment thermal response
        factors. See documentation for scipy.interpolate.interp1d.
        Default is 'linear'.
    use_similarities : bool, optional
        True if similarities are used to limit the number of FLS evaluations.
        Default is True.
    disTol : float, optional
        Relative tolerance on radial distance. Two distances
        (d1, d2) between two pairs of boreholes are considered equal if the
        difference between the two distances (abs(d1-d2)) is below tolerance.
        Default is 0.01.
    tol : float, optional
        Relative tolerance on length and depth. Two lengths H1, H2
        (or depths D1, D2) are considered equal if abs(H1 - H2)/H2 < tol.
        Default is 1.0e-6.
    dtype : numpy dtype, optional
        numpy data type used for matrices and vectors. Should be one of
        numpy.single or numpy.double.
        Default is numpy.double.
    disp : bool, optional
        Set to true to print progression messages.
        Default is False.

    Returns
    -------
    gFunction : float or array
        Values of the g-function

    Examples
    --------
    >>> b1 = gt.boreholes.Borehole(H=150., D=4., r_b=0.075, x=0., y=0.)
    >>> b2 = gt.boreholes.Borehole(H=150., D=4., r_b=0.075, x=5., y=0.)
    >>> alpha = 1.0e-6
    >>> time = np.array([1.0*10**i for i in range(4, 12)])
    >>> gt.gfunction.uniform_temperature([b1, b2], time, alpha)
    array([ 0.75978079,  1.84859851,  2.98852756,  4.33406497,  6.27830732,
        8.05746656,  8.93697282,  9.04925079])

    References
    ----------
    .. [#UBWT-CimBer2014] Cimmino, M., & Bernier, M. (2014). A semi-analytical
       method to generate g-functions for geothermal bore fields. International
       Journal of Heat and Mass Transfer, 70, 641-650.

    """
    boundary_condition = 'UBWT'
    # Build options dict
    options = {'nSegments':nSegments,
               'disp':disp,
               'kind':kind,
               'disTol':disTol,
               'tol':tol,
               'dtype':dtype,
               'disp':disp}
    # Select the correct solver:
    if use_similarities:
        method='similarities'
    else:
        method='detailed'
    # Evaluate g-function
    gFunc = gFunction(
        boreholes, alpha, time=time, method=method,
        boundary_condition=boundary_condition, options=options)

    return gFunc.gFunc


def equal_inlet_temperature(
        boreholes, UTubes, m_flow_borehole, cp_f, time, alpha,
        kind='linear', nSegments=12, use_similarities=True,
        disTol=0.01, tol=1.0e-6, dtype=np.double, disp=False, **kwargs):
    """
    Evaluate the g-function with equal inlet fluid temperatures.

    This function superimposes the finite line source (FLS) solution to
    estimate the g-function of a geothermal bore field. Each borehole is
    modeled as a series of finite line source segments, as proposed in
    [#EIFT-Cimmin2015]_.

    Parameters
    ----------
    boreholes : list of Borehole objects
        List of boreholes included in the bore field.
    UTubes : list of pipe objects
        Model for pipes inside each borehole.
    m_flow_borehole : float or array
        Fluid mass flow rate per borehole (in kg/s).
    cp_f : float
        Fluid specific isobaric heat capacity (in J/kg.K).
    time : float or array
        Values of time (in seconds) for which the g-function is evaluated.
    alpha : float
        Soil thermal diffusivity (in m2/s).
    nSegments : int or list, optional
        Number of line segments used per borehole, or list of number of
        line segments used for each borehole.
        Default is 12.
    kind : string, optional
        Interpolation method used for segment-to-segment thermal response
        factors. See documentation for scipy.interpolate.interp1d.
        Default is 'linear'.
    use_similarities : bool, optional
        True if similarities are used to limit the number of FLS evaluations.
        Default is True.
    disTol : float, optional
        Relative tolerance on radial distance. Two distances
        (d1, d2) between two pairs of boreholes are considered equal if the
        difference between the two distances (abs(d1-d2)) is below tolerance.
        Default is 0.01.
    tol : float, optional
        Relative tolerance on length and depth. Two lengths H1, H2
        (or depths D1, D2) are considered equal if abs(H1 - H2)/H2 < tol.
        Default is 1.0e-6.
    dtype : numpy dtype, optional
        numpy data type used for matrices and vectors. Should be one of
        numpy.single or numpy.double.
        Default is numpy.double.
    disp : bool, optional
        Set to true to print progression messages.
        Default is False.

    Returns
    -------
    gFunction : float or array
        Values of the g-function

    References
    ----------
    .. [#EIFT-Cimmin2015] Cimmino, M. (2015). The effects of borehole thermal
       resistances and fluid flow rate on the g-functions of geothermal bore
       fields. International Journal of Heat and Mass Transfer, 91, 1119-1127.

    """
    network = Network(
        boreholes, UTubes, m_flow_network=m_flow_borehole*len(boreholes),
        cp_f=cp_f, nSegments=nSegments)
    boundary_condition = 'MIFT'
    # Build options dict
    options = {'nSegments':nSegments,
               'disp':disp,
               'kind':kind,
               'disTol':disTol,
               'tol':tol,
               'dtype':dtype,
               'disp':disp}
    # Select the correct solver:
    if use_similarities:
        method='similarities'
    else:
        method='detailed'
    # Evaluate g-function
    gFunc = gFunction(
        network, alpha, time=time, method=method,
        boundary_condition=boundary_condition, options=options)

    return gFunc.gFunc


def mixed_inlet_temperature(network, m_flow_network, cp_f,
                            time, alpha, kind='linear', nSegments=12,
                            use_similarities=True, disTol=0.01, tol=1.0e-6,
                            dtype=np.double, disp=False, **kwargs):
    """
    Evaluate the g-function with mixed inlet fluid temperatures.

    This function superimposes the finite line source (FLS) solution to
    estimate the g-function of a geothermal bore field. Each borehole is
    modeled as a series of finite line source segments, as proposed in
    [#MIFT-Cimmin2019]_. The piping configurations between boreholes can be any
    combination of series and parallel connections.

    Parameters
    ----------
    network : Network objects
        List of boreholes included in the bore field.
    m_flow_network : float or array
        Total mass flow rate into the network or inlet mass flow rates
        into each circuit of the network (in kg/s). If a float is supplied,
        the total mass flow rate is split equally into all circuits.
    cp_f : float or array
        Fluid specific isobaric heat capacity (in J/kg.degC).
        Must be the same for all circuits (a single float can be supplied).
    time : float or array
        Values of time (in seconds) for which the g-function is evaluated.
    alpha : float
        Soil thermal diffusivity (in m2/s).
    nSegments : int or list, optional
        Number of line segments used per borehole, or list of number of
        line segments used for each borehole.
        Default is 12.
    kind : string, optional
        Interpolation method used for segment-to-segment thermal response
        factors. See documentation for scipy.interpolate.interp1d.
        Default is 'linear'.
    use_similarities : bool, optional
        True if similarities are used to limit the number of FLS evaluations.
        Default is True.
    disTol : float, optional
        Relative tolerance on radial distance. Two distances
        (d1, d2) between two pairs of boreholes are considered equal if the
        difference between the two distances (abs(d1-d2)) is below tolerance.
        Default is 0.01.
    tol : float, optional
        Relative tolerance on length and depth. Two lengths H1, H2
        (or depths D1, D2) are considered equal if abs(H1 - H2)/H2 < tol.
        Default is 1.0e-6.
    dtype : numpy dtype, optional
        numpy data type used for matrices and vectors. Should be one of
        numpy.single or numpy.double.
        Default is numpy.double.
    disp : bool, optional
        Set to true to print progression messages.
        Default is False.

    Returns
    -------
    gFunction : float or array
        Values of the g-function

    Examples
    --------
    >>> b1 = gt.boreholes.Borehole(H=150., D=4., r_b=0.075, x=0., y=0.)
    >>> b2 = gt.boreholes.Borehole(H=150., D=4., r_b=0.075, x=5., y=0.)
    >>> Utube1 = gt.pipes.SingleUTube(pos=[(-0.05, 0), (0, -0.05)],
                                      r_in=0.015, r_out=0.02,
                                      borehole=b1,k_s=2, k_g=1, R_fp=0.1)
    >>> Utube2 = gt.pipes.SingleUTube(pos=[(-0.05, 0), (0, -0.05)],
                                      r_in=0.015, r_out=0.02,
                                      borehole=b1,k_s=2, k_g=1, R_fp=0.1)
    >>> bore_connectivity = [-1, 0]
    >>> network = gt.networks.Network([b1, b2], [Utube1, Utube2], bore_connectivity)
    >>> time = np.array([1.0*10**i for i in range(4, 12)])
    >>> m_flow_network = 0.25
    >>> cp_f = 4000.
    >>> alpha = 1.0e-6
    >>> gt.gfunction.mixed_inlet_temperature(network, m_flow_network, cp_f, time, alpha)
    array([0.63782415, 1.63304116, 2.72191316, 4.04091713, 5.98240458,
       7.77216202, 8.66195828, 8.77567215])

    References
    ----------
    .. [#MIFT-Cimmin2019] Cimmino, M. (2019). Semi-analytical method for
       g-function calculation of bore fields with series- and
       parallel-connected boreholes. Science and Technology for the Built
       Environment, 25 (8), 1007-1022

    """
    boundary_condition = 'MIFT'
    # Build options dict
    options = {'nSegments':nSegments,
               'disp':disp,
               'kind':kind,
               'disTol':disTol,
               'tol':tol,
               'dtype':dtype,
               'disp':disp}
    # Select the correct solver:
    if use_similarities:
        method='similarities'
    else:
        method='detailed'
    # Evaluate g-function
    gFunc = gFunction(
        network, alpha, time=time, method=method,
        boundary_condition=boundary_condition, options=options)

    return gFunc.gFunc


class _BaseSolver(object):
    """
    Template for solver classes.

    Solver classes inherit from this class.

    Attributes
    ----------
    boreholes : list of Borehole objects
        List of boreholes included in the bore field.
    network : network object
        Model of the network.
    time : float or array
        Values of time (in seconds) for which the g-function is evaluated.
    boundary_condition : str
        Boundary condition for the evaluation of the g-function. Should be one
        of

            - 'UHTR' :
                Uniform heat transfer rate.
            - 'UBWT' :
                Uniform borehole wall temperature.
            - 'MIFT' :
                Mixed inlet fluid temperatures.

    nSegments : int or list, optional
        Number of line segments used per borehole, or list of number of
        line segments used for each borehole.
        Default is 12.
    disp : bool, optional
        Set to true to print progression messages.
        Default is False.
    profiles : bool, optional
        Set to true to keep in memory the temperatures and heat extraction
        rates.
        Default is False.
    kind : string, optional
        Interpolation method used for segment-to-segment thermal response
        factors. See documentation for scipy.interpolate.interp1d.
        Default is 'linear'.
    dtype : numpy dtype, optional
        numpy data type used for matrices and vectors. Should be one of
        numpy.single or numpy.double.
        Default is numpy.double.

    """
    def __init__(self, boreholes, network, time, boundary_condition,
                 nSegments=12, segmentLengths=None, disp=False, profiles=False,
                 kind='linear', dtype=np.double, **other_options):
        self.boreholes = boreholes
        self.network = network
        # Convert time to a 1d array
        self.time = np.atleast_1d(time).flatten()
        self.boundary_condition = boundary_condition
<<<<<<< HEAD
        self.nSegments = nSegments
        self.segmentLengths = segmentLengths
=======
        # Find indices of first and last segments along boreholes
        nBoreholes = len(self.boreholes)
        if type(nSegments) is int:
            self.nBoreSegments = [nSegments] * nBoreholes
        else:
            self.nBoreSegments = nSegments
        self._i0Segments = [sum(self.nBoreSegments[0:i])
                            for i in range(nBoreholes)]
        self._i1Segments = [sum(self.nBoreSegments[0:(i + 1)])
                            for i in range(nBoreholes)]
>>>>>>> a216a7f4
        self.disp = disp
        self.profiles = profiles
        self.kind = kind
        self.dtype = dtype
        # Check the validity of inputs
        self._check_inputs()
        # Initialize the solver with solver-specific options
        self.nSources = self.initialize(**other_options)

        return

    def initialize(self, *kwargs):
        """
        Perform any calculation required at the initialization of the solver
        and returns the number of finite line heat sources in the borefield.

        Raises
        ------
        NotImplementedError

        Returns
        -------
        nSources : int
            Number of finite line heat sources in the borefield used to
            initialize the matrix of segment-to-segment thermal response
            factors (of size: nSources x nSources).

        """
        raise NotImplementedError(
            'initialize class method not implemented, this method should '
            'return the number of finite line heat sources in the borefield '
            'used to initialize the matrix of segment-to-segment thermal '
            'response factors (of size: nSources x nSources)')
        return None

    def solve(self, time, alpha):
        """
        Build and solve the system of equations.

        Parameters
        ----------
        time : float or array
            Values of time (in seconds) for which the g-function is evaluated.
        alpha : float
            Soil thermal diffusivity (in m2/s).

        Returns
        -------
        gFunc : float or array
            Values of the g-function

        """
        # Number of time values
        self.time = time
        nt = len(self.time)
        # Initialize g-function
        gFunc = np.zeros(nt)
        # Initialize segment heat extraction rates
        if self.boundary_condition == 'UHTR':
            Q_b = 1
        else:
            Q_b = np.zeros((self.nSources, nt), dtype=self.dtype)
        if self.boundary_condition == 'UBWT':
            T_b = np.zeros(nt, dtype=self.dtype)
        else:
            T_b = np.zeros((self.nSources, nt), dtype=self.dtype)
        # Calculate segment to segment thermal response factors
        h_ij = self.thermal_response_factors(time, alpha, kind=self.kind)
        # Segment lengths
        H_b = self.segment_lengths()
        H_tot = np.sum(H_b)
        if self.disp: print('Building and solving the system of equations ...',
                            end='')
        # Initialize chrono
        tic = tim.time()

        # Build and solve the system of equations at all times
        for p in range(nt):
            if self.boundary_condition == 'UHTR':
                # Evaluate the g-function with uniform heat extraction along
                # boreholes

                # Thermal response factors evaluated at time t[p]
                h_dt = h_ij.y[:,:,p+1]
                # Borehole wall temperatures are calculated by the sum of
                # contributions of all segments
                T_b[:,p] = np.sum(h_dt, axis=1)
                # The g-function is the average of all borehole wall
                # temperatures
                gFunc[p] = np.sum(T_b[:,p]*H_b)/H_tot
            else:
                # Current thermal response factor matrix
                if p > 0:
                    dt = self.time[p] - self.time[p-1]
                else:
                    dt = self.time[p]
                # Thermal response factors evaluated at t=dt
                h_dt = h_ij(dt)
                # Reconstructed load history
                Q_reconstructed = self.load_history_reconstruction(
                    self.time[0:p+1], Q_b[:,0:p+1])
                # Borehole wall temperature for zero heat extraction at
                # current step
                T_b0 = self.temporal_superposition(
                    h_ij.y[:,:,1:], Q_reconstructed)

                if self.boundary_condition == 'UBWT':
                    # Evaluate the g-function with uniform borehole wall
                    # temperature
                    # ---------------------------------------------------------
                    # Build a system of equation [A]*[X] = [B] for the
                    # evaluation of the g-function. [A] is a coefficient
                    # matrix, [X] = [Q_b,T_b] is a state space vector of the
                    # borehole heat extraction rates and borehole wall
                    # temperature (equal for all segments), [B] is a
                    # coefficient vector.
                    #
                    # Spatial superposition: [T_b] = [T_b0] + [h_ij_dt]*[Q_b]
                    # Energy conservation: sum([Q_b*Hb]) = sum([Hb])
                    # ---------------------------------------------------------
                    A = np.block([[h_dt, -np.ones((self.nSources, 1),
                                                  dtype=self.dtype)],
                                  [H_b, 0.]])
                    B = np.hstack((-T_b0, H_tot))
                    # Solve the system of equations
                    X = np.linalg.solve(A, B)
                    # Store calculated heat extraction rates
                    Q_b[:,p] = X[0:self.nSources]
                    # The borehole wall temperatures are equal for all segments
                    T_b[p] = X[-1]
                    gFunc[p] = T_b[p]
                elif self.boundary_condition == 'MIFT':
                    # Evaluate the g-function with mixed inlet fluid
                    # temperatures
                    # ---------------------------------------------------------
                    # Build a system of equation [A]*[X] = [B] for the
                    # evaluation of the g-function. [A] is a coefficient
                    # matrix, [X] = [Q_b,T_b,Tf_in] is a state space vector of
                    # the borehole heat extraction rates, borehole wall
                    # temperatures and inlet fluid temperature (into the bore
                    # field), [B] is a coefficient vector.
                    #
                    # Spatial superposition: [T_b] = [T_b0] + [h_ij_dt]*[Q_b]
                    # Heat transfer inside boreholes:
                    # [Q_{b,i}] = [a_in]*[T_{f,in}] + [a_{b,i}]*[T_{b,i}]
                    # Energy conservation: sum([Q_b*H_b]) = sum([H_b])
                    # ---------------------------------------------------------
                    a_in, a_b = self.network.coefficients_borehole_heat_extraction_rate(
                            self.network.m_flow_network,
                            self.network.cp_f,
                            self.nBoreSegments)
                    k_s = self.network.p[0].k_s
                    A = np.block(
                        [[h_dt,
                          -np.eye(self.nSources, dtype=self.dtype),
                          np.zeros((self.nSources, 1), dtype=self.dtype)],
                         [np.eye(self.nSources, dtype=self.dtype),
                          a_b/(2.0*pi*k_s*np.atleast_2d(H_b).T),
                          a_in/(2.0*pi*k_s*np.atleast_2d(H_b).T)],
                         [H_b, np.zeros(self.nSources + 1, dtype=self.dtype)]])
                    B = np.hstack(
                        (-T_b0,
                         np.zeros(self.nSources, dtype=self.dtype),
                         H_tot))
                    # Solve the system of equations
                    X = np.linalg.solve(A, B)
                    # Store calculated heat extraction rates
                    Q_b[:,p] = X[0:self.nSources]
                    T_b[:,p] = X[self.nSources:2*self.nSources]
                    T_f_in = X[-1]
                    # The gFunction is equal to the effective borehole wall
                    # temperature
                    # Outlet fluid temperature
                    T_f_out = T_f_in - 2*pi*self.network.p[0].k_s*H_tot/(
                        self.network.m_flow_network*self.network.cp_f)
                    # Average fluid temperature
                    T_f = 0.5*(T_f_in + T_f_out)
                    # Borefield thermal resistance
                    R_field = network_thermal_resistance(
                        self.network, self.network.m_flow_network,
                        self.network.cp_f)
                    # Effective borehole wall temperature
                    T_b_eff = T_f - 2*pi*self.network.p[0].k_s*R_field
                    gFunc[p] = T_b_eff
        # Store temperature and heat extraction rate profiles
        if self.profiles:
            self.Q_b = Q_b
            self.T_b = T_b
        toc = tim.time()
        if self.disp: print(' {:.3f} sec'.format(toc - tic))
        return gFunc

    def segment_lengths(self):
        """
        Return the length of all segments in the bore field.

        The segments lengths are used for the energy balance in the calculation
        of the g-function.

        Returns
        -------
        H : array
            Array of segment lengths (in m).

        """
        # Borehole lengths
        if self.segmentLengths is None:
            H_b = np.array([b.H for b in self.boreSegments], dtype=self.dtype)
        else:
            H_b = np.array([lq for tmp in self.segmentLengths for lq in tmp],
                           dtype=self.dtype)
        return H_b

    def borehole_segments(self):
        """
        Split boreholes into segments.

        This function goes through the list of boreholes and builds a new list,
        with each borehole split into nSegments of equal lengths.

        Returns
        -------
        boreSegments : list
            List of borehole segments.

        """
        boreSegments = []  # list for storage of boreSegments
        for j in range(len(self.boreholes)):
            for i in range(self.nBoreSegments[j]):
                b = self.boreholes[j]
<<<<<<< HEAD
                if self.segmentLengths is None:
                    # Divide borehole into segments of equal length
                    H_b = b.H / nq_j
                    # Buried depth of the i-th segment
                    D = b.D + i * b.H / nq_j
                else:
                    # 1D list of bh segment lengths
                    lq_b = self.segmentLengths[j]
                    # the current borehole segment length
                    H_b = lq_b[i]
                    # burial depth of borehole plus previous segment lengths
                    D = b.D + sum(lq_b[0:i])
=======
                # Divide borehole into segments of equal length
                H_b = b.H / self.nBoreSegments[j]
                # Buried depth of the i-th segment
                D = b.D + i * b.H / self.nBoreSegments[j]
>>>>>>> a216a7f4
                # Add to list of segments
                boreSegments.append(Borehole(H_b, D, b.r_b, b.x, b.y))

        return boreSegments

    def temporal_superposition(self, h_ij, Q_reconstructed):
        """
        Temporal superposition for inequal time steps.

        Parameters
        ----------
        h_ij : array
            Values of the segment-to-segment thermal response factor increments
            at the given time step.
        Q_reconstructed : array
            Reconstructed heat extraction rates of all segments at all times.

        Returns
        -------
        T_b0 : array
            Current values of borehole wall temperatures assuming no heat
            extraction during current time step.

        """
        # Number of heat sources
        nSources = Q_reconstructed.shape[0]
        # Number of time steps
        nt = Q_reconstructed.shape[1]
        # Spatial and temporal superpositions
        dQ = np.concatenate(
            (Q_reconstructed[:,0:1],
             Q_reconstructed[:,1:] - Q_reconstructed[:,0:-1]), axis=1)[:,::-1]
        # Borehole wall temperature
        T_b0 = np.einsum('ijk,jk', h_ij[:,:,:nt], dQ)
        
        return T_b0

    def load_history_reconstruction(self, time, Q_b):
        """
        Reconstructs the load history.

        This function calculates an equivalent load history for an inverted
        order of time step sizes.

        Parameters
        ----------
        time : array
            Values of time (in seconds) in the load history.
        Q_b : array
            Heat extraction rates (in Watts) of all segments at all times.

        Returns
        -------
        Q_reconstructed : array
            Reconstructed load history.

        """
        # Number of heat sources
        nSources = Q_b.shape[0]
        # Time step sizes
        dt = np.hstack((time[0], time[1:]-time[:-1]))
        # Time vector
        t = np.hstack((0., time, time[-1] + time[0]))
        # Inverted time step sizes
        dt_reconstructed = dt[::-1]
        # Reconstructed time vector
        t_reconstructed = np.hstack((0., np.cumsum(dt_reconstructed)))
        # Accumulated heat extracted
        f = np.hstack(
            (np.zeros((nSources, 1), dtype=self.dtype),
             np.cumsum(Q_b*dt, axis=1)))
        f = np.hstack((f, f[:,-1:]))
        # Create interpolation object for accumulated heat extracted
        sf = interp1d(t, f, kind='linear', axis=1)
        # Reconstructed load history
        Q_reconstructed = (sf(t_reconstructed[1:]) - sf(t_reconstructed[:-1])) \
            / dt_reconstructed

        return Q_reconstructed

    def _check_inputs(self):
        """
        This method ensures that the instances filled in the Solver object
        are what is expected.

        """
        assert isinstance(self.boreholes, list), \
            "Boreholes must be provided in a list."
        assert len(self.boreholes) > 0, \
            "The list of boreholes is empty."
        assert np.all([isinstance(b, Borehole) for b in self.boreholes]), \
            "The list of boreholes contains elements that are not Borehole " \
            "objects."
        assert np.all(np.abs([b.tilt for b in self.boreholes]) <= 1e-6), \
            "The current version of pygfunction only supports vertical " \
            "boreholes."
        assert self.network is None or isinstance(self.network, Network), \
            "The network is not a valid 'Network' object."
        assert self.network is None or (self.network.m_flow_network is not None and self.network.cp_f is not None), \
            "The mass flow rate 'm_flow_network' and heat capacity 'cp_f' must be " \
            "provided at the instanciation of the 'Network' object."
        assert type(self.time) is np.ndarray or isinstance(self.time, (float, np.floating)) or self.time is None, \
            "Time should be a float or an array."
        # self.nSegments can now be an int or list
        assert type(self.nBoreSegments) is list and len(self.nBoreSegments) == \
               len(self.nBoreSegments) and min(self.nBoreSegments) >= 1, \
            "The argument for number of segments `nSegments` should be " \
            "of type int or a list of integers. If passed as a list, the " \
            "length of the list should be equal to the number of boreholes" \
            "in the borefield. nSegments >= 1 is/are required."
        acceptable_boundary_conditions = ['UHTR', 'UBWT', 'MIFT']
        assert type(self.boundary_condition) is str and self.boundary_condition in acceptable_boundary_conditions, \
            "Boundary condition \'{}\' is not an acceptable boundary " \
            "condition. \n" \
            "Please provide one of the following inputs : {}".format(
                self.boundary_condition, acceptable_boundary_conditions)
        assert type(self.disp) is bool, \
            "The option 'disp' should be set to True or False."
        assert type(self.profiles) is bool, \
            "The option 'profiles' should be set to True or False."
        assert type(self.kind) is str, \
            "The option 'kind' should be set to a valid interpolation kind " \
            "in accordance with scipy.interpolate.interp1d options."
        acceptable_dtypes = (np.single, np.double)
        assert np.any([self.dtype is dtype for dtype in acceptable_dtypes]), \
            "Data type \'{}\' is not an acceptable data type. \n" \
            "Please provide one of the following inputs : {}".format(
                self.dtype, acceptable_dtypes)
        if self.segmentLengths is not None:
            for i in range(len(self.segmentLengths)):
                total_length_i = sum(self.segmentLengths[i])
                assert abs(total_length_i - self.boreholes[i].H) <= 0.1, \
                "Defined segment lengths must add up to within a tenth of a " \
                "meter of the total borehole length"
        return


class _Detailed(_BaseSolver):
    """
    Detailed solver for the evaluation of the g-function.

    This solver superimposes the finite line source (FLS) solution to
    estimate the g-function of a geothermal bore field. Each borehole is
    modeled as a series of finite line source segments, as proposed in
    [#Detailed-CimBer2014]_.

    Parameters
    ----------
    boreholes : list of Borehole objects
        List of boreholes included in the bore field.
    network : network object
        Model of the network.
    time : float or array
        Values of time (in seconds) for which the g-function is evaluated.
    boundary_condition : str
        Boundary condition for the evaluation of the g-function. Should be one
        of

            - 'UHTR' :
                **Uniform heat transfer rate**. This is corresponds to boundary
                condition *BC-I* as defined by Cimmino and Bernier (2014)
                [#Detailed-CimBer2014]_.
            - 'UBWT' :
                **Uniform borehole wall temperature**. This is corresponds to
                boundary condition *BC-III* as defined by Cimmino and Bernier
                (2014) [#Detailed-CimBer2014]_.
            - 'MIFT' :
                **Mixed inlet fluid temperatures**. This boundary condition was
                introduced by Cimmino (2015) [#gFunction-Cimmin2015]_ for
                parallel-connected boreholes and extended to mixed
                configurations by Cimmino (2019) [#Detailed-Cimmin2019]_.

    nSegments : int or list, optional
        Number of line segments used per borehole, or list of number of
        line segments used for each borehole.
        Default is 12.
    disp : bool, optional
        Set to true to print progression messages.
        Default is False.
    profiles : bool, optional
        Set to true to keep in memory the temperatures and heat extraction
        rates.
        Default is False.
    kind : string, optional
        Interpolation method used for segment-to-segment thermal response
        factors. See documentation for scipy.interpolate.interp1d.
        Default is 'linear'.
    dtype : numpy dtype, optional
        numpy data type used for matrices and vectors. Should be one of
        numpy.single or numpy.double.
        Default is numpy.double.

    References
    ----------
    .. [#Detailed-CimBer2014] Cimmino, M., & Bernier, M. (2014). A
       semi-analytical method to generate g-functions for geothermal bore
       fields. International Journal of Heat and Mass Transfer, 70, 641-650.
    .. [#Detailed-Cimmin2019] Cimmino, M. (2019). Semi-analytical method for
       g-function calculation of bore fields with series- and
       parallel-connected boreholes. Science and Technology for the Built
       Environment, 25 (8), 1007-1022.

    """
    def initialize(self, **kwargs):
        """
        Split boreholes into segments.

        Returns
        -------
        nSources : int
            Number of finite line heat sources in the borefield used to
            initialize the matrix of segment-to-segment thermal response
            factors (of size: nSources x nSources).

        """
        # Split boreholes into segments
        self.boreSegments = self.borehole_segments()
        nSources = len(self.boreSegments)
        return nSources

    def thermal_response_factors(self, time, alpha, kind='linear'):
        """
        Evaluate the segment-to-segment thermal response factors for all pairs
        of segments in the borefield at all time steps using the finite line
        source solution.

        This method returns a scipy.interpolate.interp1d object of the matrix
        of thermal response factors, containing a copy of the matrix accessible
        by h_ij.y[:nSources,:nSources,:nt+1]. The first index along the
        third axis corresponds to time t=0. The interp1d object can be used to
        obtain thermal response factors at any intermediat time by
        h_ij(t)[:nSources,:nSources].

        Attributes
        ----------
        time : float or array
            Values of time (in seconds) for which the g-function is evaluated.
        alpha : float
            Soil thermal diffusivity (in m2/s).
        kind : string, optional
            Interpolation method used for segment-to-segment thermal response
            factors. See documentation for scipy.interpolate.interp1d.
            Default is 'linear'.

        Returns
        -------
        h_ij : interp1d
            interp1d object (scipy.interpolate) of the matrix of
            segment-to-segment thermal response factors.

        """
        if self.disp:
            print('Calculating segment to segment response factors ...',
                  end='')
        # Number of time values
        nt = len(np.atleast_1d(time))
        # Initialize chrono
        tic = tim.time()
        # Initialize segment-to-segment response factors
        h_ij = np.zeros((self.nSources, self.nSources, nt+1), dtype=self.dtype)
        nBoreholes = len(self.boreholes)
        segment_lengths = self.segment_lengths()

        for i in range(nBoreholes):
            # Segments of the receiving borehole
            b2 = self.boreholes[i].segments(self.nBoreSegments[i])
            # -----------------------------------------------------------------
            # Segment-to-segment thermal response factors for same-borehole
            # thermal interactions
            # -----------------------------------------------------------------
            b1 = b2
            h = finite_line_source(time, alpha, b1, b2)
            # Broadcast values to h_ij matrix
            i0 = self._i0Segments[i]
            i1 = self._i1Segments[i]
            h_ij[i0:i1, i0:i1, 1:] = h

            # -----------------------------------------------------------------
            # Segment-to-segment thermal response factors for
            # borehole-to-borehole thermal interactions
            # -----------------------------------------------------------------
            if i+1 < nBoreholes:
                # Segments of the emitting borehole
                b1 = [seg
                      for (b, iBor) in zip(self.boreholes[i+1:], range(i+1, nBoreholes))
                      for seg in b.segments(self.nBoreSegments[iBor])]
                h = finite_line_source(time, alpha, b1, b2)
                # Broadcast values to h_ij matrix
                for j in range(i+1, nBoreholes):
                    j0 = self._i0Segments[j]
                    j1 = self._i1Segments[j]
                    h_ij[i0:i1, j0:j1, 1:] = h[:, j0-i1:j1-i1, :]
                    if j > i:
                        h_ij[j0:j1, i0:i1, 1:] = np.einsum(
                            'ijk,i,j->jik',
                            h[:, j0-i1:j1-i1, :],
                            segment_lengths[i0:i1],
                            1/segment_lengths[j0:j1])

        # Return 2d array if time is a scalar
        if np.isscalar(time):
            h_ij = h_ij[:,:,1]

        # Interp1d object for thermal response factors
        h_ij = interp1d(np.hstack((0., time)), h_ij,
                        kind=kind, copy=True, axis=2)
        toc = tim.time()
        if self.disp: print(' {:.3f} sec'.format(toc - tic))

        return h_ij


class _Similarities(_BaseSolver):
    """
    Similarities solver for the evaluation of the g-function.

    This solver superimposes the finite line source (FLS) solution to
    estimate the g-function of a geothermal bore field. Each borehole is
    modeled as a series of finite line source segments, as proposed in
    [#Similarities-CimBer2014]_. The number of evaluations of the FLS solution
    is decreased by identifying similar pairs of boreholes, for which the same
    FLS value can be applied [#Similarities-Cimmin2018]_.

    Parameters
    ----------
    boreholes : list of Borehole objects
        List of boreholes included in the bore field.
    network : network object
        Model of the network.
    time : float or array
        Values of time (in seconds) for which the g-function is evaluated.
    boundary_condition : str
        Boundary condition for the evaluation of the g-function. Should be one
        of

            - 'UHTR' :
                **Uniform heat transfer rate**. This is corresponds to boundary
                condition *BC-I* as defined by Cimmino and Bernier (2014)
                [#Similarities-CimBer2014]_.
            - 'UBWT' :
                **Uniform borehole wall temperature**. This is corresponds to
                boundary condition *BC-III* as defined by Cimmino and Bernier
                (2014) [#Similarities-CimBer2014]_.
            - 'MIFT' :
                **Mixed inlet fluid temperatures**. This boundary condition was
                introduced by Cimmino (2015) [#Similarities-Cimmin2015]_ for
                parallel-connected boreholes and extended to mixed
                configurations by Cimmino (2019) [#Similarities-Cimmin2019]_.

    nSegments : int or list, optional
        Number of line segments used per borehole, or list of number of
        line segments used for each borehole.
        Default is 12.
    disp : bool, optional
        Set to true to print progression messages.
        Default is False.
    profiles : bool, optional
        Set to true to keep in memory the temperatures and heat extraction
        rates.
        Default is False.
    kind : string, optional
        Interpolation method used for segment-to-segment thermal response
        factors. See documentation for scipy.interpolate.interp1d.
        Default is 'linear'.
    dtype : numpy dtype, optional
        numpy data type used for matrices and vectors. Should be one of
        numpy.single or numpy.double.
        Default is numpy.double.
    disTol : float, optional
        Relative tolerance on radial distance. Two distances
        (d1, d2) between two pairs of boreholes are considered equal if the
        difference between the two distances (abs(d1-d2)) is below tolerance.
        Default is 0.01.
    tol : float, optional
        Relative tolerance on length and depth. Two lengths H1, H2
        (or depths D1, D2) are considered equal if abs(H1 - H2)/H2 < tol.
        Default is 1.0e-6.

    References
    ----------
    .. [#Similarities-CimBer2014] Cimmino, M., & Bernier, M. (2014). A
       semi-analytical method to generate g-functions for geothermal bore
       fields. International Journal of Heat and Mass Transfer, 70, 641-650.
    .. [#Similarities-Cimmin2015] Cimmino, M. (2015). The effects of borehole
       thermal resistances and fluid flow rate on the g-functions of geothermal
       bore fields. International Journal of Heat and Mass Transfer, 91,
       1119-1127.
    .. [#Similarities-Cimmin2018] Cimmino, M. (2018). Fast calculation of the
       g-functions of geothermal borehole fields using similarities in the
       evaluation of the finite line source solution. Journal of Building
       Performance Simulation, 11 (6), 655-668.
    .. [#Similarities-Cimmin2019] Cimmino, M. (2019). Semi-analytical method
       for g-function calculation of bore fields with series- and
       parallel-connected boreholes. Science and Technology for the Built
       Environment, 25 (8), 1007-1022.

    """
    def initialize(self, disTol=0.01, tol=1.0e-6, **kwargs):
        """
        Split boreholes into segments and identify similarities in the
        borefield.

        Returns
        -------
        nSources : int
            Number of finite line heat sources in the borefield used to
            initialize the matrix of segment-to-segment thermal response
            factors (of size: nSources x nSources).

        """
        self.disTol = disTol
        self.tol = tol
        # Check the validity of inputs
        self._check_solver_specific_inputs()
        # Split boreholes into segments
        self.boreSegments = self.borehole_segments()
        # Initialize similarities
        self.find_similarities()
        return len(self.boreSegments)

    def thermal_response_factors(self, time, alpha, kind='linear'):
        """
        Evaluate the segment-to-segment thermal response factors for all pairs
        of segments in the borefield at all time steps using the finite line
        source solution.

        This method returns a scipy.interpolate.interp1d object of the matrix
        of thermal response factors, containing a copy of the matrix accessible
        by h_ij.y[:nSources,:nSources,:nt+1]. The first index along the
        third axis corresponds to time t=0. The interp1d object can be used to
        obtain thermal response factors at any intermediat time by
        h_ij(t)[:nSources,:nSources].

        Attributes
        ----------
        time : float or array
            Values of time (in seconds) for which the g-function is evaluated.
        alpha : float
            Soil thermal diffusivity (in m2/s).
        kind : string, optional
            Interpolation method used for segment-to-segment thermal response
            factors. See documentation for scipy.interpolate.interp1d.
            Default is 'linear'.

        Returns
        -------
        h_ij : interp1d
            interp1d object (scipy.interpolate) of the matrix of
            segment-to-segment thermal response factors.

        """
        if self.disp:
            print('Calculating segment to segment response factors ...',
                  end='')
        # Number of time values
        nt = len(np.atleast_1d(time))
        # Initialize chrono
        tic = tim.time()
        # Initialize segment-to-segment response factors
        h_ij = np.zeros((self.nSources, self.nSources, nt+1), dtype=self.dtype)
        segment_lengths = self.segment_lengths()

        # ---------------------------------------------------------------------
        # Segment-to-segment thermal response factors for same-borehole thermal
        # interactions
        # ---------------------------------------------------------------------
        for group in self.borehole_to_self:
            # Index of first borehole in group
            i = group[0]
            # Find segment-to-segment similarities
            H1, D1, H2, D2, i_pair, j_pair, k_pair = \
                self._map_axial_segment_pairs(i, i)
            # Locate thermal response factors in the h_ij matrix
            i_segment, j_segment, k_segment, l_segment = \
                self._map_segment_pairs(
                    i_pair, j_pair, k_pair, [(n, n) for n in group], [0])
            # Evaluate FLS at all time steps
            D1 = D1.reshape(1, -1)
            D2 = D2.reshape(1, -1)
            dis = self.boreholes[i].r_b
            h = finite_line_source_vectorized(time, alpha, dis, H1, D1, H2, D2)
            # Broadcast values to h_ij matrix
            h_ij[j_segment, i_segment, 1:] = h[0, k_segment, :]
        # ---------------------------------------------------------------------
        # Segment-to-segment thermal response factors for borehole-to-borehole
        # thermal interactions
        # ---------------------------------------------------------------------
        nGroups = len(self.borehole_to_borehole)
        for n in range(nGroups):
            # Index of first borehole pair in group
            i, j = self.borehole_to_borehole[n][0]
            # Find segment-to-segment similarities
            H1, D1, H2, D2, i_pair, j_pair, k_pair = \
                self._map_axial_segment_pairs(i, j)
            # Locate thermal response factors in the h_ij matrix
            i_segment, j_segment, k_segment, l_segment = \
                self._map_segment_pairs(
                    i_pair, j_pair, k_pair, self.borehole_to_borehole[n],
                    self.borehole_to_borehole_indices[n])
            # Evaluate FLS at all time steps
            dis = np.reshape(self.borehole_to_borehole_distances[n], (-1, 1))
            D1 = D1.reshape(1, -1)
            D2 = D2.reshape(1, -1)
            h = finite_line_source_vectorized(time, alpha, dis, H1, D1, H2, D2)
            # Broadcast values to h_ij matrix
            h_ij[j_segment, i_segment, 1:] = h[l_segment, k_segment, :]
            if (self._compare_boreholes(self.boreholes[j], self.boreholes[i]) and
                self.nBoreSegments[i] == self.nBoreSegments[j]):
                h_ij[i_segment, j_segment, 1:] = h[l_segment, k_segment, :]
            else:
                h_ij[i_segment, j_segment, 1:] = (h[l_segment, k_segment, :].T \
                    * segment_lengths[j_segment]/segment_lengths[i_segment]).T

        # Return 2d array if time is a scalar
        if np.isscalar(time):
            h_ij = h_ij[:,:,1]

        # Interp1d object for thermal response factors
        h_ij = interp1d(
            np.hstack((0., time)), h_ij,
            kind=kind, copy=True, assume_sorted=True, axis=2)
        toc = tim.time()
        if self.disp: print(' {:.3f} sec'.format(toc - tic))

        return h_ij

    def find_similarities(self):
        """
        Find similarities in the FLS solution for groups of boreholes.

        This function identifies pairs of boreholes for which the evaluation
        of the Finite Line Source (FLS) solution is equivalent.

        """
        if self.disp: print('Identifying similarities ...', end='')
        # Initialize chrono
        tic = tim.time()

        # Find similar pairs of boreholes
        # Boreholes can only be similar if their segments are similar
        self.borehole_to_self, self.borehole_to_borehole = \
            self._find_axial_borehole_pairs(self.boreholes)
        # Find distances for each similar pairs
        self.borehole_to_borehole_distances, self.borehole_to_borehole_indices = \
            self._find_distances(
                self.boreholes, self.borehole_to_borehole)

        # Stop chrono
        toc = tim.time()
        if self.disp: print(' {:.3f} sec'.format(toc - tic))

        return

    def _compare_boreholes(self, borehole1, borehole2):
        """
        Compare two boreholes and checks if they have the same dimensions :
        H, D, and r_b.

        Parameters
        ----------
        borehole1 : Borehole object
            First borehole.
        borehole2 : Borehole object
            Second borehole.

        Returns
        -------
        similarity : bool
            True if the two boreholes have the same dimensions.

        """
        # Compare lengths (H), buried depth (D) and radius (r_b)
        if (abs((borehole1.H - borehole2.H)/borehole1.H) < self.tol and
            abs((borehole1.r_b - borehole2.r_b)/borehole1.r_b) < self.tol and
            abs((borehole1.D - borehole2.D)/(borehole1.D + 1e-30)) < self.tol):
            similarity = True
        else:
            similarity = False
        return similarity

    def _compare_real_pairs(self, pair1, pair2):
        """
        Compare two pairs of boreholes or segments and return True if the two
        pairs have the same FLS solution for real sources.

        Parameters
        ----------
        pair1 : Tuple of Borehole objects
            First pair of boreholes or segments.
        pair2 : Tuple of Borehole objects
            Second pair of boreholes or segments.

        Returns
        -------
        similarity : bool
            True if the two pairs have the same FLS solution.

        """
        deltaD1 = pair1[1].D - pair1[0].D
        deltaD2 = pair2[1].D - pair2[0].D

        # Equality of lengths between pairs
        cond_H = (abs((pair1[0].H - pair2[0].H)/pair1[0].H) < self.tol
            and abs((pair1[1].H - pair2[1].H)/pair1[1].H) < self.tol)
        # Equality of lengths in each pair
        equal_H = abs((pair1[0].H - pair1[1].H)/pair1[0].H) < self.tol
        # Equality of buried depths differences
        cond_deltaD = abs(deltaD1 - deltaD2)/abs(deltaD1 + 1e-30) < self.tol
        # Equality of buried depths differences if all boreholes have the same
        # length
        cond_deltaD_equal_H = abs((abs(deltaD1) - abs(deltaD2))/(abs(deltaD1) + 1e-30)) < self.tol
        if cond_H and (cond_deltaD or (equal_H and cond_deltaD_equal_H)):
            similarity = True
        else:
            similarity = False
        return similarity

    def _compare_image_pairs(self, pair1, pair2):
        """
        Compare two pairs of boreholes or segments and return True if the two
        pairs have the same FLS solution for mirror sources.

        Parameters
        ----------
        pair1 : Tuple of Borehole objects
            First pair of boreholes or segments.
        pair2 : Tuple of Borehole objects
            Second pair of boreholes or segments.

        Returns
        -------
        similarity : bool
            True if the two pairs have the same FLS solution.

        """
        sumD1 = pair1[1].D + pair1[0].D
        sumD2 = pair2[1].D + pair2[0].D

        # Equality of lengths between pairs
        cond_H = (abs((pair1[0].H - pair2[0].H)/pair1[0].H) < self.tol
            and abs((pair1[1].H - pair2[1].H)/pair1[1].H) < self.tol)
        # Equality of buried depths sums
        cond_sumD = abs((sumD1 - sumD2)/(sumD1 + 1e-30)) < self.tol
        if cond_H and cond_sumD:
            similarity = True
        else:
            similarity = False
        return similarity

    def _compare_realandimage_pairs(self, pair1, pair2):
        """
        Compare two pairs of boreholes or segments and return True if the two
        pairs have the same FLS solution for both real and mirror sources.

        Parameters
        ----------
        pair1 : Tuple of Borehole objects
            First pair of boreholes or segments.
        pair2 : Tuple of Borehole objects
            Second pair of boreholes or segments.

        Returns
        -------
        similarity : bool
            True if the two pairs have the same FLS solution.

        """
        if (self._compare_real_pairs(pair1, pair2)
            and self._compare_image_pairs(pair1, pair2)):
            similarity = True
        else:
            similarity = False
        return similarity

    def _find_axial_borehole_pairs(self, boreholes):
        """
        Find axial (i.e. disregarding the radial distance) similarities between
        borehole pairs to simplify the evaluation of the FLS solution.

        Parameters
        ----------
        boreholes : list of Borehole objects
            Boreholes in the bore field.

        Returns
        -------
        borehole_to_self : list
            Lists of borehole indexes for each unique set of borehole
            dimensions (H, D, r_b) in the bore field.
        borehole_to_borehole : list
            Lists of tuples of borehole indexes for each unique pair of
            boreholes that share the same (pairwise) dimensions (H, D).

        """
        # Compare for the full (real + image) FLS solution
        compare_pairs = self._compare_realandimage_pairs

        nBoreholes = len(boreholes)
        borehole_to_self = []
        # Only check for similarities if there is more than one borehole
        if nBoreholes > 1:
            borehole_to_borehole = []
            for i in range(nBoreholes):
                # Compare the borehole to all known unique sets of dimensions
                for k in range(len(borehole_to_self)):
                    m = borehole_to_self[k][0]
                    # Add the borehole to the group if a similar borehole is
                    # found
                    if (self._compare_boreholes(boreholes[i], boreholes[m]) and
                        self.nBoreSegments[i] == self.nBoreSegments[m]):
                        borehole_to_self[k].append(i)
                        break
                else:
                    # If no similar boreholes are known, append the groups
                    borehole_to_self.append([i])
                for j in range(i + 1, nBoreholes):
                    pair0 = (boreholes[i], boreholes[j]) # pair
                    pair1 = (boreholes[j], boreholes[i]) # reciprocal pair
                    # Compare pairs of boreholes to known unique pairs
                    for k in range(len(borehole_to_borehole)):
                        m, n = borehole_to_borehole[k][0]
                        pair_ref = (boreholes[m], boreholes[n])
                        # Add the pair (or the reciprocal pair) to a group
                        # if a similar one is found
                        if (compare_pairs(pair0, pair_ref) and
                            self.nBoreSegments[i] == self.nBoreSegments[m] and
                            self.nBoreSegments[j] == self.nBoreSegments[n]):
                            borehole_to_borehole[k].append((i, j))
                            break
                        elif (compare_pairs(pair1, pair_ref) and
                              self.nBoreSegments[j] == self.nBoreSegments[m] and
                              self.nBoreSegments[i] == self.nBoreSegments[n]):
                            borehole_to_borehole[k].append((j, i))
                            break
                    # If no similar pairs are known, append the groups
                    else:
                        borehole_to_borehole.append([(i, j)])
        else:
            # Outputs for a single borehole
            borehole_to_self = [[0]]
            borehole_to_borehole = []
        return borehole_to_self, borehole_to_borehole

    def _find_distances(self, boreholes, borehole_to_borehole):
        """
        Find unique distances between pairs of boreholes for each unique pair
        of boreholes in the bore field.

        Parameters
        ----------
        boreholes : list of Borehole objects
            Boreholes in the bore field.
        borehole_to_borehole : list
            Lists of tuples of borehole indexes for each unique pair of
            boreholes that share the same (pairwise) dimensions (H, D).

        Returns
        -------
        borehole_to_borehole_distances : list
            Sorted lists of borehole-to-borehole radial distances for each
            unique pair of boreholes.
        borehole_to_borehole_indices : list
            Lists of indexes of distances associated with each borehole pair.

        """
        nGroups = len(borehole_to_borehole)
        borehole_to_borehole_distances = []
        borehole_to_borehole_indices = \
            [np.empty(len(group), dtype=np.uint) for group in borehole_to_borehole]
        # Find unique distances for each group
        for i in range(nGroups):
            borehole_to_borehole_distances.append([])
            pairs = borehole_to_borehole[i]
            nPairs = len(pairs)
            # Array of all borehole-to-borehole distances within the group
            all_distances = np.array(
                [boreholes[pair[0]].distance(boreholes[pair[1]]) for pair in pairs])
            # Indices to sort the distance array
            i_sort = all_distances.argsort()
            # Sort the distance array
            distances_sorted = all_distances[i_sort]
            j0 = 0
            j1 = 1
            nDis = 0
            # For each increasing distance in the sorted array :
            # 1 - find all distances that are within tolerance
            # 2 - add the average distance in the list of unique distances
            # 3 - associate the distance index to all pairs for the identified
            #     distances
            # 4 - re-start at the next distance index not yet accounted for.
            while j0 < nPairs and j1 > 0:
                # Find the first distance outside tolerance
                j1 = np.argmax(
                    distances_sorted >= (1+self.disTol)*distances_sorted[j0])
                if j1 > j0:
                    # Average distance between pairs of boreholes
                    borehole_to_borehole_distances[i].append(
                        np.mean(distances_sorted[j0:j1]))
                    # Apply distance index to borehole pairs
                    borehole_to_borehole_indices[i][i_sort[j0:j1]] = nDis
                else:
                    # Average distance between pairs of boreholes
                    borehole_to_borehole_distances[i].append(
                        np.mean(distances_sorted[j0:]))
                    # Apply distance index to borehole pairs
                    borehole_to_borehole_indices[i][i_sort[j0:]] = nDis
                j0 = j1
                nDis += 1
        return borehole_to_borehole_distances, borehole_to_borehole_indices

    def _map_axial_segment_pairs(self, i, j,
                                 reaSource=True, imgSource=True):
        """
        Find axial (i.e. disregarding the radial distance) similarities between
        segment pairs along two boreholes to simplify the evaluation of the
        FLS solution.

        The returned H1, D1, H2, and D2 can be used to evaluate the segment-to-
        segment response factors using scipy.integrate.quad_vec.

        Parameters
        ----------
        i : int
            Index of the first borehole.
        j : int
            Index of the second borehole.

        Returns
        -------
        H1 : float
            Length of the emitting segments.
        D1 : array
            Array of buried depths of the emitting segments.
        H2 : float
            Length of the receiving segments.
        D2 : array
            Array of buried depths of the receiving segments.
        i_pair : list
            Indices of the emitting segments along a borehole.
        j_pair : list
            Indices of the receiving segments along a borehole.
        k_pair : list
            Indices of unique segment pairs in the (H1, D1, H2, D2) dimensions
            corresponding to all pairs in (i_pair, j_pair).

        """
        # Initialize local variables
        borehole1 = self.boreholes[i]
        borehole2 = self.boreholes[j]
<<<<<<< HEAD
        if type(self.nSegments) == int:
            nq_i = self.nSegments
            nq_j = self.nSegments
            lq_i = None
            lq_j = None
        else:
            nq_i = self.nSegments[i]  # number of sources in borehole i
            nq_j = self.nSegments[j]  # number of sources in borehole j
            if type(self.segmentLengths) == list:
                lq_i = self.segmentLengths[i]
                lq_j = self.segmentLengths[j]
            else:
                lq_i = None
                lq_j = None

=======
>>>>>>> a216a7f4
        assert reaSource or imgSource, \
            "At least one of reaSource and imgSource must be True."
        if reaSource and imgSource:
            # Find segment pairs for the full (real + image) FLS solution
            compare_pairs = self._compare_realandimage_pairs
        elif reaSource:
            # Find segment pairs for the real FLS solution
            compare_pairs = self._compare_real_pairs
        elif imgSource:
            # Find segment pairs for the image FLS solution
            compare_pairs = self._compare_image_pairs
        # Dive both boreholes into segments
<<<<<<< HEAD
        segments1 = borehole1.segments(nq_i, lq_i)
        segments2 = borehole2.segments(nq_j, lq_j)
=======
        segments1 = borehole1.segments(self.nBoreSegments[i])
        segments2 = borehole2.segments(self.nBoreSegments[j])
>>>>>>> a216a7f4
        # Segments have equal lengths
        H1 = segments1[0].H
        H2 = segments2[0].H
        # Prepare lists of segment buried depths
        D1 = []
        D2 = []
        # All possible pairs (i, j) of indices between segments
        i_pair = np.array(
            [ii
             for ii in range(self.nBoreSegments[i])
             for jj in range(self.nBoreSegments[j])],
            dtype=np.uint)
        j_pair = np.array(
            [jj
             for ii in range(self.nBoreSegments[i])
             for jj in range(self.nBoreSegments[j])],
            dtype=np.uint)
        # Empty list of indices for unique pairs
        k_pair = np.empty(self.nBoreSegments[i] * self.nBoreSegments[j],
                          dtype=np.uint)
        unique_pairs = []
        nPairs = 0

        p = 0
        for ii in range(self.nBoreSegments[i]):
            for jj in range(self.nBoreSegments[j]):
                pair = (segments1[ii], segments2[jj])
                # Compare the segment pairs to all known unique pairs
                for k in range(nPairs):
                    m, n = unique_pairs[k][0], unique_pairs[k][1]
                    pair_ref = (segments1[m], segments2[n])
                    # Stop if a similar pair is found and assign the index
                    if compare_pairs(pair, pair_ref):
                        k_pair[p] = k
                        break
                # If no similar pair is found : add a new pair, increment the
                # number of unique pairs, and extract the associated buried
                # depths
                else:
                    k_pair[p] = nPairs
                    D1.append(segments1[ii].D)
                    D2.append(segments2[jj].D)
                    unique_pairs.append((ii, jj))
                    nPairs += 1
                p += 1
        return H1, np.array(D1), H2, np.array(D2), i_pair, j_pair, k_pair

    def _map_segment_pairs(self, i_pair, j_pair, k_pair, borehole_to_borehole,
                           borehole_to_borehole_indices):
        """
        Return the maping of the unique segment-to-segment thermal response
        factors (h) to the complete h_ij array of the borefield, such that:

            h_ij[j_segment, i_segment, :nt] = h[:nt, l_segment, k_segment].T,

        where h is the array of unique segment-to-segment thermal response
        factors for a given unique pair of boreholes at all unique distances.

        Parameters
        ----------
        i_pair : list
            Indices of the emitting segments.
        j_pair : list
            Indices of the receiving segments.
        k_pair : list
            Indices of unique segment pairs in the (H1, D1, H2, D2) dimensions
            corresponding to all pairs in (i_pair, j_pair).
        borehole_to_borehole : list
            Tuples of borehole indexes.
        borehole_to_borehole_indices : list
            Indexes of distances.

        Returns
        -------
        i_segment : list
            Indices of the emitting segments in the bore field.
        j_segment : list
            Indices of the receiving segments in the bore field.
        k_segment : list
            Indices of unique segment pairs in the (H1, D1, H2, D2) dimensions
            corresponding to all pairs in (i_pair, j_pair) in the bore field.
        l_segment : list
            Indices of unique distances for all pairs in (i_pair, j_pair)
            in the bore field.

        """
        i_segment = np.concatenate(
            [i_pair + self._i0Segments[i] for (i, j) in borehole_to_borehole])
        j_segment = np.concatenate(
            [j_pair + self._i0Segments[j] for (i, j) in borehole_to_borehole])
        k_segment = np.concatenate(
            [k_pair for (i, j) in borehole_to_borehole])
        l_segment = np.concatenate(
            [np.repeat(i, len(k_pair)) for i in borehole_to_borehole_indices])
        return i_segment, j_segment, k_segment, l_segment

    def _check_solver_specific_inputs(self):
        """
        This method ensures that solver specific inputs to the Solver object
        are what is expected.

        """
        assert isinstance(self.disTol, (np.floating, float)) and self.disTol > 0., \
            "The distance tolerance 'disTol' should be a positive float."
        assert isinstance(self.tol, (np.floating, float)) and self.tol > 0., \
            "The relative tolerance 'tol' should be a positive float."
        return<|MERGE_RESOLUTION|>--- conflicted
+++ resolved
@@ -1154,10 +1154,6 @@
         # Convert time to a 1d array
         self.time = np.atleast_1d(time).flatten()
         self.boundary_condition = boundary_condition
-<<<<<<< HEAD
-        self.nSegments = nSegments
-        self.segmentLengths = segmentLengths
-=======
         # Find indices of first and last segments along boreholes
         nBoreholes = len(self.boreholes)
         if type(nSegments) is int:
@@ -1168,7 +1164,6 @@
                             for i in range(nBoreholes)]
         self._i1Segments = [sum(self.nBoreSegments[0:(i + 1)])
                             for i in range(nBoreholes)]
->>>>>>> a216a7f4
         self.disp = disp
         self.profiles = profiles
         self.kind = kind
@@ -1399,25 +1394,10 @@
         for j in range(len(self.boreholes)):
             for i in range(self.nBoreSegments[j]):
                 b = self.boreholes[j]
-<<<<<<< HEAD
-                if self.segmentLengths is None:
-                    # Divide borehole into segments of equal length
-                    H_b = b.H / nq_j
-                    # Buried depth of the i-th segment
-                    D = b.D + i * b.H / nq_j
-                else:
-                    # 1D list of bh segment lengths
-                    lq_b = self.segmentLengths[j]
-                    # the current borehole segment length
-                    H_b = lq_b[i]
-                    # burial depth of borehole plus previous segment lengths
-                    D = b.D + sum(lq_b[0:i])
-=======
                 # Divide borehole into segments of equal length
                 H_b = b.H / self.nBoreSegments[j]
                 # Buried depth of the i-th segment
                 D = b.D + i * b.H / self.nBoreSegments[j]
->>>>>>> a216a7f4
                 # Add to list of segments
                 boreSegments.append(Borehole(H_b, D, b.r_b, b.x, b.y))
 
@@ -2267,24 +2247,6 @@
         # Initialize local variables
         borehole1 = self.boreholes[i]
         borehole2 = self.boreholes[j]
-<<<<<<< HEAD
-        if type(self.nSegments) == int:
-            nq_i = self.nSegments
-            nq_j = self.nSegments
-            lq_i = None
-            lq_j = None
-        else:
-            nq_i = self.nSegments[i]  # number of sources in borehole i
-            nq_j = self.nSegments[j]  # number of sources in borehole j
-            if type(self.segmentLengths) == list:
-                lq_i = self.segmentLengths[i]
-                lq_j = self.segmentLengths[j]
-            else:
-                lq_i = None
-                lq_j = None
-
-=======
->>>>>>> a216a7f4
         assert reaSource or imgSource, \
             "At least one of reaSource and imgSource must be True."
         if reaSource and imgSource:
@@ -2297,13 +2259,8 @@
             # Find segment pairs for the image FLS solution
             compare_pairs = self._compare_image_pairs
         # Dive both boreholes into segments
-<<<<<<< HEAD
-        segments1 = borehole1.segments(nq_i, lq_i)
-        segments2 = borehole2.segments(nq_j, lq_j)
-=======
         segments1 = borehole1.segments(self.nBoreSegments[i])
         segments2 = borehole2.segments(self.nBoreSegments[j])
->>>>>>> a216a7f4
         # Segments have equal lengths
         H1 = segments1[0].H
         H2 = segments2[0].H
