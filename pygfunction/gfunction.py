--- conflicted
+++ resolved
@@ -1714,13 +1714,8 @@
                         j1 = j0 + nq_j
                     h_ij[i0:i1, j0:j1, 1:] = h[:, j0-i1:j1-i1, :]
                     if j > i:
-<<<<<<< HEAD
                         H_ratio = segment_lengths[:, i0:i1] / \
                                   segment_lengths[:, j0:j1]
-=======
-                        H_ratio = (self.boreholes[i].H / nq_i) / \
-                                  (self.boreholes[j].H / nq_j)
->>>>>>> 4357392e
                         h_ij[j0:j1, i0:i1, 1:] = np.transpose(
                             h[:, j0-i1:j1-i1, :]*H_ratio.T, (1, 0, 2))
 
