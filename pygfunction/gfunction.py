--- conflicted
+++ resolved
@@ -4,39 +4,43 @@
 from typing import Union, Dict, List
 
 import numpy as np
-<<<<<<< HEAD
 import numpy.typing as npt
 from scipy.cluster.hierarchy import cut_tree, dendrogram, linkage
 from scipy.constants import pi
-=======
->>>>>>> 147938fc
 from scipy.interpolate import interp1d as interp1d
 
-from . import utilities
 from .borefield import Borefield
-<<<<<<< HEAD
-from .boreholes import Borehole, _EquivalentBorehole, find_duplicates
-from .heat_transfer import finite_line_source, finite_line_source_vectorized, \
-    finite_line_source_equivalent_boreholes_vectorized, \
+from .boreholes import (
+    Borehole,
+    find_duplicates,
+    _EquivalentBorehole
+)
+from .heat_transfer import (
+    finite_line_source,
+    finite_line_source_vectorized,
+    finite_line_source_equivalent_boreholes_vectorized,
     finite_line_source_inclined_vectorized
+)
 from .media import Fluid
-from .networks import Network, _EquivalentNetwork, network_thermal_resistance
-from .pipes import get_pipes, PipeTypes
-from .utilities import _initialize_figure, _format_axes, segment_ratios
-=======
-from .boreholes import Borehole, find_duplicates
-from .networks import Network
+from .networks import (
+    Network,
+    network_thermal_resistance,
+    _EquivalentNetwork
+)
+from .pipes import (
+    PipeTypes,
+    get_pipes
+)
 from .solvers import (
     Detailed,
     Equivalent,
     Similarities
-    )
+)
 from .utilities import (
     segment_ratios,
     _initialize_figure,
     _format_axes
-    )
->>>>>>> 147938fc
+)
 
 
 class gFunction(object):
@@ -539,7 +543,7 @@
 
                 # Adjust figure to window
                 plt.tight_layout()
-            
+
         return fig
 
     def visualize_heat_extraction_rate_profiles(
@@ -1784,7 +1788,6 @@
         network, alpha, time=time, method=method,
         boundary_condition=boundary_condition, options=options)
 
-<<<<<<< HEAD
     return gFunc.gFunc
 
 
@@ -4904,7 +4907,4 @@
         options=options,
     )
 
-    return gfunc.gFunc
-=======
-    return gFunc.gFunc
->>>>>>> 147938fc
+    return gfunc.gFunc