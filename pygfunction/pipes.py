--- conflicted
+++ resolved
@@ -1005,7 +1005,6 @@
         a_out = np.array([[1.0]])
 
         a_b = np.zeros((self.nOutlets, nSegments))
-<<<<<<< HEAD
 
         z = self.b._segment_edges(nSegments, segment_ratios=segment_ratios) - self.b.D
         for i in range(nSegments):
@@ -1014,14 +1013,6 @@
             dF4 = self._F4(z2) - self._F4(z1)
             dF5 = self._F5(z2) - self._F5(z1)
             a_b[0, i] = (dF4 + dF5) / (self._f3(self.b.H) - self._f2(self.b.H))
-=======
-        z = (nSegments - np.arange(nSegments + 1)) * self.b.H / nSegments
-        F4 = self._F4(z)
-        dF4 = F4[:-1] - F4[1:]
-        F5 = self._F5(z)
-        dF5 = F5[:-1] - F5[1:]
-        a_b[0, :] = (dF4 + dF5) / (self._f3(self.b.H) - self._f2(self.b.H))
->>>>>>> 73cb9292
 
         return a_in, a_out, a_b
 
@@ -1119,7 +1110,6 @@
                         [-self._f2(z), self._f3(z)]])
 
         a_b = np.zeros((2*self.nPipes, nSegments))
-<<<<<<< HEAD
         z_all = self.b._segment_edges(nSegments, segment_ratios=segment_ratios) - self.b.D
         N = min(int(np.sum(z > z_all)), nSegments)
         for i in range(N):
@@ -1129,15 +1119,6 @@
             dF5 = self._F5(z2) - self._F5(z1)
             a_b[0, i] = dF4
             a_b[1, i] = -dF5
-=======
-        N = int(np.ceil(z/self.b.H*nSegments))
-        z1 = z - np.minimum(np.arange(1, N+1)*self.b.H/nSegments, z)
-        z2 = z - np.arange(N) * self.b.H / nSegments
-        dF4 = self._F4(z2) - self._F4(z1)
-        dF5 = self._F5(z2) - self._F5(z1)
-        a_b[0, :N] = dF4
-        a_b[1, :N] = -dF5
->>>>>>> 73cb9292
 
         return a_f0, a_b
 
@@ -1634,7 +1615,6 @@
         # Coefficient matrix for borehole wall temperatures
         IIm1 = np.hstack((np.eye(self.nPipes), -np.eye(self.nPipes)))
         a_b = np.zeros((self.nPipes, nSegments))
-<<<<<<< HEAD
         z = self.b._segment_edges(nSegments, segment_ratios=segment_ratios) - self.b.D
         for v in range(nSegments):
             z1 = z[nSegments-v]
@@ -1642,12 +1622,6 @@
             dE = np.diag(np.exp(L*z1) - np.exp(L*z2))
             a_b[:, v:v+1] = np.real(IIm1 @ V @ Dm1 @ dE @ Vm1 @ A @ Ones)
             
-=======
-        z = H - np.arange(nSegments + 1) * H / nSegments
-        exp_Lz = np.exp(np.multiply.outer(L, z))
-        dexp_Lz = exp_Lz[:,:-1] - exp_Lz[:,1:]
-        a_b = np.real(((IIm1 @ V @ Dm1) * (Vm1 @ sumA)) @ dexp_Lz)
->>>>>>> 73cb9292
 
         # Configuration-specific inlet and outlet coefficient matrices
         IZER = np.vstack((np.eye(self.nPipes),
@@ -1711,7 +1685,6 @@
 
         # Coefficient matrix for borehole wall temperatures
         a_b = np.zeros((2*self.nPipes, nSegments))
-<<<<<<< HEAD
         Ones = np.ones((2*self.nPipes, 1))
         z_all = self.b._segment_edges(nSegments, segment_ratios=segment_ratios) - self.b.D
         for v in range(nSegments):
@@ -1720,12 +1693,6 @@
             E1 = np.diag(np.exp(L*dz1))
             E2 = np.diag(np.exp(L*dz2))
             a_b[:,v:v+1] = np.real(V @ Dm1 @ (E2 - E1) @ Vm1 @ A @ Ones)
-=======
-        dz = z - np.minimum(z, np.arange(nSegments+1)*self.b.H/nSegments)
-        exp_Lz = np.exp(np.multiply.outer(L, dz))
-        dexp_Lz = exp_Lz[:,1:] - exp_Lz[:,:-1]
-        a_b = np.real(((V @ Dm1) * (Vm1 @ sumA)) @ dexp_Lz)
->>>>>>> 73cb9292
 
         return a_f0, a_b
 
