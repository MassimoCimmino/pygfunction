# -*- coding: utf-8 -*-
import warnings

import matplotlib.pyplot as plt
import numpy as np
from scipy.constants import pi

from .utilities import _initialize_figure, _format_axes, _format_axes_3d, length_of_side


class Borehole(object):
    """
    Contains information regarding the dimensions and position of a borehole.

    Attributes
    ----------
    H : float
        Borehole length (in meters).
    D : float
        Borehole buried depth (in meters).
    r_b : float
        Borehole radius (in meters).
    x : float
        Position (in meters) of the head of the borehole along the x-axis.
    y : float
        Position (in meters) of the head of the borehole along the y-axis.
    tilt : float
        Angle (in radians) from vertical of the axis of the borehole.
    orientation : float
        Direction (in radians) of the tilt of the borehole.

    """
    def __init__(self, H, D, r_b, x, y, tilt=0., orientation=0.):
        self.H = float(H)      # Borehole length
        self.D = float(D)      # Borehole buried depth
        self.r_b = float(r_b)  # Borehole radius
        self.x = float(x)      # Borehole x coordinate position
        self.y = float(y)      # Borehole y coordinate position
        # Borehole inclination
        self.tilt = float(tilt)
        # Borehole orientation
        self.orientation = float(orientation)
        # Check if borehole is inclined
        self._is_tilted = np.abs(self.tilt) > 1.0e-6

    def __repr__(self):
        s = (f'Borehole(H={self.H}, D={self.D}, r_b={self.r_b}, x={self.x},'
             f' y={self.y}, tilt={self.tilt},'
             f' orientation={self.orientation})')
        return s

    def distance(self, target):
        """
        Evaluate the distance between the current borehole and a target
        borehole.

        Parameters
        ----------
        target : Borehole object
            Target borehole for which the distance is evaluated.

        Returns
        -------
        dis : float
            Distance (in meters) between current borehole and target borehole.

        .. Note::
           The smallest distance returned is equal to the borehole radius.
           This means that the distance between a borehole and itself is
           equal to r_b.

        Examples
        --------
        >>> b1 = gt.boreholes.Borehole(H=150., D=4., r_b=0.075, x=0., y=0.)
        >>> b2 = gt.boreholes.Borehole(H=150., D=4., r_b=0.075, x=5., y=0.)
        >>> b1.distance(b2)
        5.0

        """
        dis = max(self.r_b,
                  np.sqrt((self.x - target.x)**2 + (self.y - target.y)**2))
        return dis

    def is_tilted(self):
        """
        Returns true if the borehole is inclined.

        Returns
        -------
        bool
            True if borehole is inclined.

        """
        return self._is_tilted

    def is_vertical(self):
        """
        Returns true if the borehole is vertical.

        Returns
        -------
        bool
            True if borehole is vertical.

        """
        return not self._is_tilted

    def position(self):
        """
        Returns the position of the borehole.

        Returns
        -------
        pos : tuple
            Position (x, y) (in meters) of the borehole.

        Examples
        --------
        >>> b1 = gt.boreholes.Borehole(H=150., D=4., r_b=0.075, x=5., y=0.)
        >>> b1.position()
        (5.0, 0.0)

        """
        pos = (self.x, self.y)
        return pos

    def segments(self, nSegments, segment_ratios=None):
        """
        Split a borehole into segments.

        Parameters
        ----------
        nSegments : int
            Number of segments.
        segment_ratios : array, optional
            Ratio of the borehole length represented by each segment. The
            sum of ratios must be equal to 1. The shape of the array is of
            (nSegments,). If segment_ratios==None, segments of equal lengths
            are considered.
            Default is None.

        Returns
        -------
        boreSegments : list
            List of borehole segments.

        Examples
        --------
        >>> b1 = gt.boreholes.Borehole(H=150., D=4., r_b=0.075, x=5., y=0.)
        >>> b1.segments(5)

        """
        if segment_ratios is None:
            segment_ratios = np.full(nSegments, 1. / nSegments)
        z = self._segment_edges(nSegments, segment_ratios=segment_ratios)[:-1]
        boreSegments = []
        for z_i, ratios in zip(z, segment_ratios):
            # Divide borehole into segments of equal length
            H = ratios * self.H
            # Buried depth of the i-th segment
            D = self.D + z_i * np.cos(self.tilt)
            # x-position
            x = self.x + z_i * np.sin(self.tilt) * np.cos(self.orientation)
            # y-position
            y = self.y + z_i * np.sin(self.tilt) * np.sin(self.orientation)
            # Add to list of segments
            boreSegments.append(
                Borehole(H, D, self.r_b, x, y,
                         tilt=self.tilt,
                         orientation=self.orientation))
        return boreSegments

    def _segment_edges(self, nSegments, segment_ratios=None):
        """
        Linear coordinates of the segment edges.

        Parameters
        ----------
        nSegments : int
            Number of segments.
        segment_ratios : array, optional
            Ratio of the borehole length represented by each segment. The
            sum of ratios must be equal to 1. The shape of the array is of
            (nSegments,). If segment_ratios==None, segments of equal lengths
            are considered.
            Default is None.

        Returns
        -------
        z : array
            Coordinates of the segment edges, with z=0. corresponding to the
            borehole head and z=H corresponding to the bottom edge of the
            borehole. The shape of the array is of (nSegments + 1,).

        Examples
        --------
        >>> b1 = gt.boreholes.Borehole(H=150., D=4., r_b=0.075, x=5., y=0.)
        >>> b1._segment_edges(5)

        """
        if segment_ratios is None:
            segment_ratios = np.full(nSegments, 1. / nSegments)
        z = np.concatenate(([0.], np.cumsum(segment_ratios))) * self.H
        return z

    def _segment_midpoints(self, nSegments, segment_ratios=None):
        """
        Linear coordinates of the segment midpoints.

        Parameters
        ----------
        nSegments : int
            Number of segments.
        segment_ratios : array, optional
            Ratio of the borehole length represented by each segment. The
            sum of ratios must be equal to 1. The shape of the array is of
            (nSegments,). If segment_ratios==None, segments of equal lengths
            are considered.
            Default is None.

        Returns
        -------
        z : array
            Coordinates of the segment midpoints, with z=0. corresponding to
            the borehole head and z=H corresponding to the bottom edge of the
            borehole. The shape of the array is of (nSegments,).

        Examples
        --------
        >>> b1 = gt.boreholes.Borehole(H=150., D=4., r_b=0.075, x=5., y=0.)
        >>> b1._segment_midpoints(5)

        """
        if segment_ratios is None:
            segment_ratios = np.full(nSegments, 1. / nSegments)
        z = self._segment_edges(nSegments, segment_ratios=segment_ratios)[:-1] \
            + segment_ratios * self.H / 2
        return z


class _EquivalentBorehole(object):
    """
    Contains information regarding the dimensions and position of an equivalent
    borehole.

    An equivalent borehole is meant to be representative of a group of
    boreholes, under the assumption that boreholes in this group share similar
    borehole wall temperatures and heat extraction rates. A methodology to
    identify equivalent boreholes is introduced in Prieto & Cimmino (2021)
    [#EqBorehole-PriCim2021].

    Parameters
    ----------
    boreholes : list of Borehole objects, or tuple
        Boreholes to be represented by the equivalent borehole. Alternatively,
        tuple of attributes (H, D, r_b, x, y, tilt=0., orientation=0.).

    Attributes
    ----------
    H : float
        Borehole length (in meters).
    D : float
        Borehole buried depth (in meters).
    r_b : float
        Borehole radius (in meters).
    x : (nBoreholes,) array
        Position (in meters) of the head of each borehole along the x-axis.
    y : (nBoreholes,) array
        Position (in meters) of the head of each borehole along the y-axis.
    tilt : float
        Angle (in radians) from vertical of the axis of the borehole.
    orientation : (nBoreholes,) array
        Direction (in radians) of the tilt of the borehole.
    nBoreholes : int
        Number of boreholes represented by the equivalent borehole.
    
    References
    ----------
    .. [#EqBorehole-PriCim2021] Prieto, C., & Cimmino, M., 2021. Thermal
        interactions in large irregular fields of geothermal boreholes: the
        method of equivalent borehole. Journal of Building Performance
        Simulation, 14 (4), 446-460.

    """
    def __init__(self, boreholes):
        if isinstance(boreholes[0], Borehole):
            self.H = boreholes[0].H
            self.D = boreholes[0].D
            self.r_b = boreholes[0].r_b
            self.x = np.array([b.x for b in boreholes])
            self.y = np.array([b.y for b in boreholes])
            self.tilt = boreholes[0].tilt
            self.orientation = np.array([b.orientation for b in boreholes])
        elif isinstance(boreholes[0], _EquivalentBorehole):
            self.H = boreholes[0].H
            self.D = boreholes[0].D
            self.r_b = boreholes[0].r_b
            self.x = np.concatenate([b.x for b in boreholes])
            self.y = np.concatenate([b.y for b in boreholes])
            self.tilt = boreholes[0].tilt
            self.orientation = np.concatenate(
                [b.orientation for b in boreholes])
        elif type(boreholes) is tuple:
            self.H, self.D, self.r_b, self.x, self.y = boreholes[:5]
            self.x = np.atleast_1d(self.x)
            self.y = np.atleast_1d(self.y)
            if len(boreholes)==7:
                self.tilt, self.orientation = boreholes[5:]

        self.nBoreholes = len(self.x)
        # Check if borehole is inclined
        self._is_tilted = np.abs(self.tilt) > 1.0e-6

    def distance(self, target):
        """
        Evaluate the distance between the current borehole and a target
        borehole.

        Parameters
        ----------
        target : _EquivalentBorehole object
            Target borehole for which the distances are evaluated.

        Returns
        -------
        dis : (nBoreholes_target, nBoreholes,) array
            Distances (in meters) between the boreholes represented by the
            equivalent borehole and the boreholes represented by another
            equivalent borehole.

        .. Note::
           The smallest distance returned is equal to the borehole radius.

        Examples
        --------
        >>> b1 = gt.boreholes._EquivalentBorehole((150., 4., 0.075, np.array([0., 5., 10]), np.array([0., 0., 0.])))
        >>> b2 = gt.boreholes._EquivalentBorehole((150., 4., 0.075, np.array([0.]), np.array([5.])))
        >>> b1.distance(b2)
        array([[ 5., 7.07106781, 11.18033989]])

        """
        dis = np.maximum(
            np.sqrt(
                np.add.outer(target.x, -self.x)**2 + np.add.outer(target.y, -self.y)**2),
            self.r_b)
        return dis

    def is_tilted(self):
        """
        Returns true if the borehole is inclined.

        Returns
        -------
        bool
            True if borehole is inclined.

        """
        return self._is_tilted

    def is_vertical(self):
        """
        Returns true if the borehole is vertical.

        Returns
        -------
        bool
            True if borehole is vertical.

        """
        return not self._is_tilted

    def position(self):
        """
        Returns the position of the boreholes represented by the equivalent
        borehole.

        Returns
        -------
        pos : tuple
            Positions (x, y) (in meters) of the borehole.

        Examples
        --------
        >>> b1 = gt.boreholes._EquivalentBorehole((150., 4., 0.075, np.array([0., 5., 10]), np.array([0., 0., 0.])))
        >>> b1.position()
        (array([ 0., 5., 10.]), array([0., 0., 0.]))

        """
        return (self.x, self.y)

    def segments(self, nSegments, segment_ratios=None):
        """
        Split an equivalent borehole into segments.

        Parameters
        ----------
        nSegments : int
            Number of segments.
        segment_ratios : array, optional
            Ratio of the borehole length represented by each segment. The
            sum of ratios must be equal to 1. The shape of the array is of
            (nSegments,). If segment_ratios==None, segments of equal lengths
            are considered.
            Default is None.
        Returns
        -------
        boreSegments : list
            List of borehole segments.

        Examples
        --------
        >>> b1 = gt.boreholes._EquivalentBorehole((150., 4., 0.075, np.array([0., 5., 10]), np.array([0., 0., 0.])))
        >>> b1.segments(5)

        """
        if segment_ratios is None:
            segment_ratios = np.full(nSegments, 1. / nSegments)
        z = self._segment_edges(nSegments, segment_ratios=segment_ratios)[:-1]
        segments = [_EquivalentBorehole(
            (ratios * self.H,
             self.D + z_i * np.cos(self.tilt),
             self.r_b,
             self.x + z_i * np.sin(self.tilt) * np.cos(self.orientation),
             self.y + z_i * np.sin(self.tilt) * np.sin(self.orientation),
             self.tilt,
             self.orientation)
            ) for z_i, ratios in zip(z, segment_ratios)]
        return segments

    def unique_distance(self, target, disTol=0.01):
        """
        Find unique distances between pairs of boreholes for a pair of
        equivalent boreholes.

        Parameters
        ----------
        target : _EquivalentBorehole object
            Target borehole for which the distances are evaluated.
        disTol : float, optional
            Relative tolerance on radial distance. Two distances
            (d1, d2) between two pairs of boreholes are considered equal if the
            difference between the two distances (abs(d1-d2)) is below tolerance.
            Default is 0.01.

        Returns
        -------
        dis : array
            Unique distances (in meters) between the boreholes represented by
            the equivalent borehole and the boreholes represented by another
            equivalent borehole.
        wDis : array
            Number of instances each of the unique distances arise.

        .. Note::
           The smallest distance returned is equal to the borehole radius.

        Examples
        --------
        >>> b1 = gt.boreholes._EquivalentBorehole((150., 4., 0.075, np.array([0., 5., 10]), np.array([0., 0., 0.])))
        >>> b2 = gt.boreholes._EquivalentBorehole((150., 4., 0.075, np.array([0., 5.]), np.array([5., 5.])))
        >>> b1.unique_distance(b2)
        (array([5., 7.07106781, 11.18033989]), array([2, 3, 1], dtype=int64))

        """
        # Find all distances between the boreholes, sorted and flattened
        all_dis = np.sort(self.distance(target).flatten())
        nDis = len(all_dis)

        # Find unique distances within tolerance
        dis = []
        wDis = []
        # Start the search at the first distance
        j0 = 0
        j1 = 1
        while j0 < nDis and j1 > 0:
            # Find the index of the first distance for which the distance is
            # outside tolerance to the current distance
            j1 = np.argmax(all_dis >= (1 + disTol) * all_dis[j0])
            if j1 > j0:
                # Add the average of the distances within tolerance to the
                # list of unique distances and store the number of distances
                dis.append(np.mean(all_dis[j0:j1]))
                wDis.append(j1-j0)
            else:
                # All remaining distances are within tolerance
                dis.append(np.mean(all_dis[j0:]))
                wDis.append(nDis-j0)
            j0 = j1
        
        return np.array(dis), np.array(wDis)

    def _segment_edges(self, nSegments, segment_ratios=None):
        """
        Linear coordinates of the segment edges.

        Parameters
        ----------
        nSegments : int
            Number of segments.
        segment_ratios : array, optional
            Ratio of the borehole length represented by each segment. The
            sum of ratios must be equal to 1. The shape of the array is of
            (nSegments,). If segment_ratios==None, segments of equal lengths
            are considered.
            Default is None.

        Returns
        -------
        z : array
            Coordinates of the segment edges, with z=0. corresponding to the
            borehole head and z=H corresponding to the bottom edge of the
            borehole. The shape of the array is of (nSegments + 1,).

        Examples
        --------
        >>> b1 = gt.boreholes.Borehole(H=150., D=4., r_b=0.075, x=5., y=0.)
        >>> b1._segment_edges(5)

        """
        if segment_ratios is None:
            segment_ratios = np.full(nSegments, 1. / nSegments)
        z = np.concatenate(([0.], np.cumsum(segment_ratios))) * self.H
        return z

    def _segment_midpoints(self, nSegments, segment_ratios=None):
        """
        Linear coordinates of the segment midpoints.

        Parameters
        ----------
        nSegments : int
            Number of segments.
        segment_ratios : array, optional
            Ratio of the borehole length represented by each segment. The
            sum of ratios must be equal to 1. The shape of the array is of
            (nSegments,). If segment_ratios==None, segments of equal lengths
            are considered.
            Default is None.

        Returns
        -------
        z : array
            Coordinates of the segment midpoints, with z=0. corresponding to
            the borehole head and z=H corresponding to the bottom edge of the
            borehole. The shape of the array is of (nSegments,).

        Examples
        --------
        >>> b1 = gt.boreholes.Borehole(H=150., D=4., r_b=0.075, x=5., y=0.)
        >>> b1._segment_midpoints(5)

        """
        if segment_ratios is None:
            segment_ratios = np.full(nSegments, 1. / nSegments)
        z = self._segment_edges(nSegments, segment_ratios=segment_ratios)[:-1] \
            + segment_ratios * self.H / 2
        return z


def find_duplicates(boreField, disp=False):
    """
    The distance method :func:`Borehole.distance` is utilized to find all
    duplicate boreholes in a boreField.
    This function considers a duplicate to be any pair of points that fall
    within each others radius. The lower index (i) is always stored in the
    0 position of the tuple, while the higher index (j) is stored in the 1
    position.

    Parameters
    ----------
    boreField : list
        A list of :class:`Borehole` objects
    disp : bool, optional
        Set to true to print progression messages.
        Default is False.

    Returns
    -------
    duplicate_pairs : list
        A list of tuples where the tuples are pairs of duplicates
    """
    # Initialize an empty list of duplicate pairs
    duplicate_pairs = []
    for i, borehole_1 in enumerate(boreField):
        # Only loop unique interactions
        for j, borehole_2 in enumerate(boreField[i+1:], start=i+1):
            dist = borehole_1.distance(borehole_2)
            if abs(dist - borehole_1.r_b) < borehole_1.r_b:
                duplicate_pairs.append((i, j))
    if disp:
        print(' gt.boreholes.find_duplicates() '.center(50, '-'))
        print(f'The duplicate pairs of boreholes found:\n{duplicate_pairs}')
    return duplicate_pairs


def remove_duplicates(boreField, disp=False):
    """
    Removes all of the duplicates found from the duplicate pairs returned in
    :func:`check_duplicates`.

    For each pair of duplicates, the first borehole (with the lower index) is
    kept and the other (with the higher index) is removed.

    Parameters
    ----------
    boreField : list
        A list of :class:`Borehole` objects
    disp : bool, optional
        Set to true to print progression messages.
        Default is False.

    Returns
    -------
    new_boreField : list
        A boreField without duplicates
    """
    # Find duplicate pairs
    duplicate_pairs = find_duplicates(boreField, disp=disp)

    # Boreholes not to be included
    duplicate_bores = [pair[1] for pair in duplicate_pairs]
    # Initialize new borefield
    new_boreField = [b for i, b in enumerate(boreField) if i not in duplicate_bores]

    if disp:
        print(' gt.boreholes.remove_duplicates() '.center(50, '-'))
        n_duplicates = len(boreField) - len(new_boreField)
        print(f'The number of duplicates removed: {n_duplicates}')

    return new_boreField


def rectangle_field(N_1, N_2, B_1, B_2, H, D, r_b, tilt=0., origin=None):
    """
    Build a list of boreholes in a rectangular bore field configuration.

    Parameters
    ----------
    N_1 : int
        Number of borehole in the x direction.
    N_2 : int
        Number of borehole in the y direction.
    B_1 : float
        Distance (in meters) between adjacent boreholes in the x direction.
    B_2 : float
        Distance (in meters) between adjacent boreholes in the y direction.
    H : float
        Borehole length (in meters).
    D : float
        Borehole buried depth (in meters).
    r_b : float
        Borehole radius (in meters).
    tilt : float, optional
        Angle (in radians) from vertical of the axis of the borehole. The
        orientation of the tilt is orthogonal to the origin coordinate.
        Default is 0.
    origin : tuple, optional
        A coordinate indicating the origin of reference for orientation of boreholes.
        Default is the center of the rectangle.

    Returns
    -------
    boreField : list of Borehole objects
        List of boreholes in the rectangular bore field.

    Examples
    --------
    >>> boreField = gt.boreholes.rectangle_field(N_1=3, N_2=2, B_1=5., B_2=5.,
                                                 H=100., D=2.5, r_b=0.05)

    The bore field is constructed line by line. For N_1=3 and N_2=2, the bore
    field layout is as follows::

     3   4   5

     0   1   2

    """
    borefield = []

    if origin is None:
        # When no origin is supplied, compute the origin to be at the center of the rectangle
        origin = (length_of_side(N_1, B_1), length_of_side(N_2, B_2))

    for j in range(N_2):
        for i in range(N_1):
            point = (i * B_1, j * B_2)
            orientation = np.arctan2(point[1] - origin[1], point[0] - origin[0])
            borefield.append(Borehole(H, D, r_b, x=point[0], y=point[1], tilt=tilt, orientation=orientation))

    return borefield


def L_shaped_field(N_1, N_2, B_1, B_2, H, D, r_b, tilt=0., origin=None):
    """
    Build a list of boreholes in a L-shaped bore field configuration.

    Parameters
    ----------
    N_1 : int
        Number of borehole in the x direction.
    N_2 : int
        Number of borehole in the y direction.
    B_1 : float
        Distance (in meters) between adjacent boreholes in the x direction.
    B_2 : float
        Distance (in meters) between adjacent boreholes in the y direction.
    H : float
        Borehole length (in meters).
    D : float
        Borehole buried depth (in meters).
    r_b : float
        Borehole radius (in meters).
    tilt : float, optional
        Angle (in radians) from vertical of the axis of the borehole. The
        orientation of the tilt is orthogonal to the origin coordinate.
        Default is 0.
    origin : tuple, optional
        A coordinate indicating the origin of reference for orientation of boreholes.
        Default is origin is placed at the center of an assumed rectangle.

    Returns
    -------
    boreField : list of Borehole objects
        List of boreholes in the L-shaped bore field.

    Examples
    --------
    >>> boreField = gt.boreholes.L_shaped_field(N_1=3, N_2=2, B_1=5., B_2=5.,
                                                H=100., D=2.5, r_b=0.05)

    The bore field is constructed line by line. For N_1=3 and N_2=2, the bore
    field layout is as follows::

     3

     0   1   2

    """
    borefield = []

    if origin is None:
        # When no origin is supplied, compute the origin to be at the center of the rectangle
        origin = (length_of_side(N_1, B_1), length_of_side(N_2, B_2))

    for i in range(N_1):
        point = (i * B_1, 0.)
        orientation = np.arctan2(point[1] - origin[1], point[0] - origin[0])
        borefield.append(Borehole(H, D, r_b, x=point[0], y=point[1], tilt=tilt, orientation=orientation))
    for j in range(1, N_2):
        point = (0., j * B_2)
        orientation = np.arctan2(point[1] - origin[1], point[0] - origin[0])
        borefield.append(Borehole(H, D, r_b, x=point[0], y=point[1], tilt=tilt, orientation=orientation))

    return borefield


def U_shaped_field(N_1, N_2, B_1, B_2, H, D, r_b, tilt=0., origin=None):
    """
    Build a list of boreholes in a U-shaped bore field configuration.

    Parameters
    ----------
    N_1 : int
        Number of borehole in the x direction.
    N_2 : int
        Number of borehole in the y direction.
    B_1 : float
        Distance (in meters) between adjacent boreholes in the x direction.
    B_2 : float
        Distance (in meters) between adjacent boreholes in the y direction.
    H : float
        Borehole length (in meters).
    D : float
        Borehole buried depth (in meters).
    r_b : float
        Borehole radius (in meters).
    tilt : float, optional
        Angle (in radians) from vertical of the axis of the borehole. The
        orientation of the tilt is orthogonal to the origin coordinate.
        Default is 0.
    origin : tuple, optional
        A coordinate indicating the origin of reference for orientation of boreholes.
        Default is the center considering an outer rectangle.

    Returns
    -------
    boreField : list of Borehole objects
        List of boreholes in the U-shaped bore field.

    Examples
    --------
    >>> boreField = gt.boreholes.U_shaped_field(N_1=3, N_2=2, B_1=5., B_2=5.,
                                                H=100., D=2.5, r_b=0.05)

    The bore field is constructed line by line. For N_1=3 and N_2=2, the bore
    field layout is as follows::

     3       4

     0   1   2

    """
    borefield = []

    if origin is None:
        # When no origin is supplied, compute the origin to be at the center of the rectangle
        origin = (length_of_side(N_1, B_1), length_of_side(N_2, B_2))

    if N_1 > 2 and N_2 > 1:
        for i in range(N_1):
            point = (i * B_1, 0.)
            orientation = np.arctan2(point[1] - origin[1], point[0] - origin[0])
            borefield.append(Borehole(H, D, r_b, x=point[0], y=point[1], tilt=tilt, orientation=orientation))
        for j in range(1, N_2):
            point = (0., j * B_2)
            orientation = np.arctan2(point[1] - origin[1], point[0] - origin[0])
            borefield.append(Borehole(H, D, r_b, x=point[0], y=point[1], tilt=tilt, orientation=orientation))
            point = ((N_1 - 1) * B_1, j * B_2)
            orientation = np.arctan2(point[1] - origin[1], point[0] - origin[0])
            borefield.append(Borehole(H, D, r_b, x=point[0], y=point[1], tilt=tilt, orientation=orientation))
    else:
        borefield = rectangle_field(N_1, N_2, B_1, B_2, H, D, r_b, tilt=tilt, origin=origin)

    return borefield


def box_shaped_field(N_1, N_2, B_1, B_2, H, D, r_b, tilt=0, origin=None):
    """
    Build a list of boreholes in a box-shaped bore field configuration.

    Parameters
    ----------
    N_1 : int
        Number of borehole in the x direction.
    N_2 : int
        Number of borehole in the y direction.
    B_1 : float
        Distance (in meters) between adjacent boreholes in the x direction.
    B_2 : float
        Distance (in meters) between adjacent boreholes in the y direction.
    H : float
        Borehole length (in meters).
    D : float
        Borehole buried depth (in meters).
    r_b : float
        Borehole radius (in meters).
    tilt : float, optional
        Angle (in radians) from vertical of the axis of the borehole. The
        orientation of the tilt is orthogonal to the origin coordinate.
        Default is 0.
    origin : tuple, optional
        A coordinate indicating the origin of reference for orientation of boreholes.
        Default is the center of the box.

    Returns
    -------
    boreField : list of Borehole objects
        List of boreholes in the box-shaped bore field.

    Examples
    --------
    >>> boreField = gt.boreholes.box_shaped_field(N_1=4, N_2=3, B_1=5., B_2=5.,
                                                  H=100., D=2.5, r_b=0.05)

    The bore field is constructed line by line. For N_1=4 and N_2=3, the bore
    field layout is as follows::

     6   7   8   9

     4           5

     0   1   2   3

    """
    borefield = []

    if origin is None:
        # When no origin is supplied, compute the origin to be at the center of the rectangle
        origin = (length_of_side(N_1, B_1), length_of_side(N_2, B_2))

    if N_1 > 2 and N_2 > 2:
        for i in range(N_1):
            point = (i * B_1, 0.)
            orientation = np.arctan2(point[1] - origin[1], point[0] - origin[0])
            borefield.append(Borehole(H, D, r_b, x=point[0], y=point[1], tilt=tilt, orientation=orientation))
        for j in range(1, N_2-1):
            point = (0., j * B_2)
            orientation = np.arctan2(point[1] - origin[1], point[0] - origin[0])
            borefield.append(Borehole(H, D, r_b, x=point[0], y=point[1], tilt=tilt, orientation=orientation))
            point = ((N_1-1)*B_1, j*B_2)
            orientation = np.arctan2(point[1] - origin[1], point[0] - origin[0])
            borefield.append(Borehole(H, D, r_b, x=point[0], y=point[1], tilt=tilt, orientation=orientation))
        for i in range(N_1):
            point = (i * B_1, (N_2 - 1) * B_2)
            orientation = np.arctan2(point[1] - origin[1], point[0] - origin[0])
            borefield.append(Borehole(H, D, r_b, x=point[0], y=point[1], tilt=tilt, orientation=orientation))
    else:
        borefield = rectangle_field(N_1, N_2, B_1, B_2, H, D, r_b, tilt=tilt, origin=origin)

    return borefield


def circle_field(N, R, H, D, r_b, tilt=0., origin=None):
    """
    Build a list of boreholes in a circular field configuration.

    Parameters
    ----------
    N : int
        Number of boreholes in the bore field.
    R : float
        Distance (in meters) of the boreholes from the center of the field.
    H : float
        Borehole length (in meters).
    D : float
        Borehole buried depth (in meters).
    r_b : float
        Borehole radius (in meters).
    tilt : float, optional
        Angle (in radians) from vertical of the axis of the borehole. The
        orientation of the tilt is towards the exterior of the bore field.
        Default is 0.
<<<<<<< HEAD
=======
    origin : tuple
        A coordinate indicating the origin of reference for orientation of boreholes.
        Default is the origin (0, 0).
>>>>>>> aaf2907e

    Returns
    -------
    boreField : list of Borehole objects
        List of boreholes in the circular shaped bore field.

    Examples
    --------
    >>> boreField = gt.boreholes.circle_field(N=8, R = 5., H=100., D=2.5,
                                              r_b=0.05)

    The bore field is constructed counter-clockwise. For N=8, the bore
    field layout is as follows::

           2
       3       1

     4           0

       5       7
           6

    """
    borefield = []

    if origin is None:
        origin = (0., 0.)

    for i in range(N):
        x = R*np.cos(2*pi*i/N)
        y = R*np.sin(2*pi*i/N)
        orientation = np.arctan2(y - origin[1], x - origin[0])

        borefield.append(
<<<<<<< HEAD
            Borehole(
                H,
                D,
                r_b,
                x=R*np.cos(2*pi*i/N),
                y=R*np.sin(2*pi*i/N),
                tilt=tilt,
                orientation=2*pi*i/N))
=======
            Borehole(H, D, r_b, x=x, y=y, tilt=tilt, orientation=orientation))
>>>>>>> aaf2907e

    return borefield


def field_from_file(filename):
    """
    Build a list of boreholes given coordinates and dimensions provided in a
    text file.

    Parameters
    ----------
    filename : str
        Absolute path to text file.

    Returns
    -------
    boreField : list of Borehole objects
        List of boreholes in the bore field.

    Notes
    -----
    The text file should be formatted as follows::

        # x   y     H     D     r_b     tilt   orientation
        0.    0.    100.  2.5   0.075   0.     0.
        5.    0.    100.  2.5   0.075   0.     0.
        0.    5.    100.  2.5   0.075   0.     0.
        0.    10.   100.  2.5   0.075   0.     0.
        0.    20.   100.  2.5   0.075   0.     0.

    """
    # Load data from file
    data = np.loadtxt(filename)
    # Build the bore field
    borefield = []
    for line in data:
        x = line[0]
        y = line[1]
        H = line[2]
        D = line[3]
        r_b = line[4]
        # Previous versions of pygfunction only required up to line[4]. Now check to see if tilt and orientation exist.
        if len(line) == 6:
            tilt = line[5]
            orientation = line[6]
        else:
            tilt = 0.
            orientation = 0.
        borefield.append(Borehole(H, D, r_b, x=x, y=y, tilt=tilt, orientation=orientation))

    return borefield


def visualize_field(
        borefield, viewTop=True, view3D=True, labels=True, showTilt=True):
    """
    Plot the top view and 3D view of borehole positions.

    Parameters
    ----------
    borefield : list
        List of boreholes in the bore field.
    viewTop : bool, optional
        Set to True to plot top view.
        Default is True
    view3D : bool, optional
        Set to True to plot 3D view.
        Default is True
    labels : bool, optional
        Set to True to annotate borehole indices to top view plot.
        Default is True
    showTilt : bool, optional
        Set to True to show borehole inclination on top view plot.
        Default is True

    Returns
    -------
    fig : figure
        Figure object (matplotlib).

    """
    from mpl_toolkits.mplot3d import Axes3D

    # Configure figure and axes
    fig = _initialize_figure()
    if viewTop and view3D:
        ax1 = fig.add_subplot(121)
        ax2 = fig.add_subplot(122, projection='3d')
    elif viewTop:
        ax1 = fig.add_subplot(111)
    elif view3D:
        ax2 = fig.add_subplot(111, projection='3d')
    if viewTop:
        ax1.set_xlabel(r'$x$ [m]')
        ax1.set_ylabel(r'$y$ [m]')
        ax1.axis('equal')
        _format_axes(ax1)
    if view3D:
        ax2.set_xlabel(r'$x$ [m]')
        ax2.set_ylabel(r'$y$ [m]')
        ax2.set_zlabel(r'$z$ [m]')
        _format_axes_3d(ax2)
        ax2.invert_zaxis()

    # -------------------------------------------------------------------------
    # Top view
    # -------------------------------------------------------------------------
    if viewTop:
        i = 0   # Initialize borehole index
        for borehole in borefield:
            # Extract borehole parameters
            (x, y) = borehole.position()
            H = borehole.H
            tilt = borehole.tilt
            orientation = borehole.orientation
            # Add current borehole to the figure
            if showTilt:
                ax1.plot(
                    [x, x + H * np.sin(tilt) * np.cos(orientation)],
                    [y, y + H * np.sin(tilt) * np.sin(orientation)],
                    'k--')
            ax1.plot(x, y, 'ko')
            if labels: ax1.text(x, y,
                                f' {i}',
                                ha="left", va="bottom")
            i += 1  # Increment borehole index

    # -------------------------------------------------------------------------
    # 3D view
    # -------------------------------------------------------------------------
    if view3D:
        for borehole in borefield:
            # Position of head of borehole
            (x, y) = borehole.position()
            # Position of bottom of borehole
            x_H = x + borehole.H*np.sin(borehole.tilt)*np.cos(borehole.orientation)
            y_H = y + borehole.H*np.sin(borehole.tilt)*np.sin(borehole.orientation)
            z_H = borehole.D + borehole.H*np.cos(borehole.tilt)
            # Add current borehole to the figure
            ax2.plot(np.atleast_1d(x),
                     np.atleast_1d(y),
                     np.atleast_1d(borehole.D),
                     'ko')
            ax2.plot(np.array([x, x_H]),
                     np.array([y, y_H]),
                     np.array([borehole.D, z_H]),
                     'k-')

    
    if viewTop and view3D:
        plt.tight_layout(rect=[0, 0.0, 0.90, 1.0])
    else:
        plt.tight_layout()

    return fig<|MERGE_RESOLUTION|>--- conflicted
+++ resolved
@@ -921,12 +921,9 @@
         Angle (in radians) from vertical of the axis of the borehole. The
         orientation of the tilt is towards the exterior of the bore field.
         Default is 0.
-<<<<<<< HEAD
-=======
     origin : tuple
         A coordinate indicating the origin of reference for orientation of boreholes.
         Default is the origin (0, 0).
->>>>>>> aaf2907e
 
     Returns
     -------
@@ -961,18 +958,7 @@
         orientation = np.arctan2(y - origin[1], x - origin[0])
 
         borefield.append(
-<<<<<<< HEAD
-            Borehole(
-                H,
-                D,
-                r_b,
-                x=R*np.cos(2*pi*i/N),
-                y=R*np.sin(2*pi*i/N),
-                tilt=tilt,
-                orientation=2*pi*i/N))
-=======
             Borehole(H, D, r_b, x=x, y=y, tilt=tilt, orientation=orientation))
->>>>>>> aaf2907e
 
     return borefield
 
