--- conflicted
+++ resolved
@@ -16,7 +16,6 @@
     r_b = 0.0875    # Borehole radius (m)
 
     # Pipe dimensions
-<<<<<<< HEAD
     pipe_style = 'SDR-11'  # SDR-11 pipe style
     nominal_size = 0.75  # 3/4 inch nominal pipe size
     borehole_design = gt.borehole_design.BoreholeDesign(pipe_style=pipe_style, nominal_size=nominal_size)
@@ -25,12 +24,11 @@
     rp_in = borehole_design.Dpi / 2    # Pipe inner radius (m)
     # TODO: A, B, C
     D_s = 0.029445  # Shank spacing (m)
-=======
+
     rp_out = 0.0133     # Pipe outer radius (m)
     rp_in = 0.0108      # Pipe inner radius (m)
     D_s = 0.029445      # Shank spacing (m)
     epsilon = 1.0e-6  # Pipe roughness (m)
->>>>>>> 09e251ef
 
     # Pipe positions
     # Single U-tube [(x_in, y_in), (x_out, y_out)]
