--- conflicted
+++ resolved
@@ -2,15 +2,10 @@
 
 ## Current version
 
-<<<<<<< HEAD
-### New features
-
-* [Issue 135](https://github.com/MassimoCimmino/pygfunction/issues/135) - Adds unequal segment length functionality.
-=======
 ### New features 
 
 * [Issue 36](https://github.com/MassimoCimmino/pygfunction/issues/36) - Added a `Coaxial` class to the `pipes` module to model boreholes with coaxial pipes.
->>>>>>> a216a7f4
+* [Issue 135](https://github.com/MassimoCimmino/pygfunction/issues/135) - Adds unequal segment length functionality. Each borehole now can be split into a number of segments and each of those segment lengths can be defined.
 
 ### Enhancements
 
