# History of changes

## Current version

### New features 

* [Issue 36](https://github.com/MassimoCimmino/pygfunction/issues/36) - Added a `Coaxial` class to the `pipes` module to model boreholes with coaxial pipes.
<<<<<<< HEAD
* [Issue 135](https://github.com/MassimoCimmino/pygfunction/issues/135) - Adds unequal segment length functionality. Each borehole now can be split into a number of segments and each of those segment lengths can be defined.
=======
* [Issue 146](https://github.com/MassimoCimmino/pygfunction/issues/146) - Added new solver `'equivalent'` to the `gFunction` class. This solver uses hierarchical agglomerative clustering to identify groups of boreholes that are expected to have similar borehole wall temperatures and heat extraction rates. Each group of boreholes is represented by a single equivalent borehole. The FLS solution is adapted to evaluate thermal interactions between groups of boreholes. This greatly reduces the number of evaluations of the FLS solution and the size of the system of equations to evaluate the g-function.
>>>>>>> 73cb9292

### Enhancements

* [Issue 118](https://github.com/MassimoCimmino/pygfunction/issues/118) - Refactored checks for stored `_BasePipe` and `Network` coefficicients to use `numpy.all()`. This decreases calculation time.
* [Issue 119](https://github.com/MassimoCimmino/pygfunction/issues/119) - Refactored `Network` class to change how coefficient matrices are calculated. This decreases calculation time.
* [Issue 132](https://github.com/MassimoCimmino/pygfunction/issues/132) - Refactored `SingleUtube` and `MultipleUTube` classes to eliminate `for` loops in the calculation of matrix coefficients. This decreases calculation time when `nSegments>>1`.
* [Issue 133](https://github.com/MassimoCimmino/pygfunction/issues/133) - The `nSegments` argument is now able to take in the number of segments for each borehole as a list. Each borehole must be split into at least 1 segment, and the length of the segment list must be equal to the number of boreholes.
* [Issue 141](https://github.com/MassimoCimmino/pygfunction/issues/141) - Changed the calculation of the convective heat transfer coefficient in the transition region (`2300. < Re < 4000.`) by `convective_heat_transfer_coefficient_circular_pipe()`. The Nusselt number is now interpolated between the laminar value (at `Re = 2300.`) and the turbulent value (at `Re = 4000.`). This avoids any discontinuities in the values of the convective heat transfer coefficient near `Re = 2300.`.

### Other changes
* [Issue 93](https://github.com/MassimoCimmino/pygfunction/issues/93) - Reformatted `pipes` and `networks` modules to use the `@` matrix product operator introduced in [PEP465](https://www.python.org/dev/peps/pep-0465/). This improves readability of the code.
* [Issue 100](https://github.com/MassimoCimmino/pygfunction/issues/100) - Replaced calls to `numpy.asscalar()` with calls to `array.item()`. `numpy.asscalar()` is deprecated as of `numpy` version `1.16`.
* [Issue 124](https://github.com/MassimoCimmino/pygfunction/issues/124) - Reformatted `pipes`and `networks` modules to clarify the expected values for `m_flow` parameters. These are replaced by any of `m_flow_pipe`, `m_flow_borehole` or `m_flow_network` depending on the function or class method. Added a nomenclature of commonly used variables to the documentation.
* [Issue 125](https://github.com/MassimoCimmino/pygfunction/issues/125) - Refactored class methods and docstrings in `Pipe` and `Network` objects to better represent the expected shapes of array inputs and outputs.

### Bug fixes

* [Issue 99](https://github.com/MassimoCimmino/pygfunction/issues/99) - Fixed an issue where `MultipleUTube._continuity_condition()` and `MultipleUTube._general_solution()` returned complex valued coefficient matrices.
* [Issue 130](https://github.com/MassimoCimmino/pygfunction/issues/130) - Fix incorrect initialization of variables `_mix_out` and `_mixing_m_flow` in `Network`.

## Version 2.0.0 (2021-05-22)

### New features

* [Issue 33](https://github.com/MassimoCimmino/pygfunction/issues/33), [Issue 54](https://github.com/MassimoCimmino/pygfunction/issues/54), [Issue 85](https://github.com/MassimoCimmino/pygfunction/issues/85) - New class `gFunction` for the calculation of g-functions. The new class is a common interface to all boundary conditions and calculation methods. The new implementation of the solver reduces the memory requirements of pygfunction. The new class implements visualization features for the g-function and for heat extraction rates and borehole wall temperatures (both as a function of time and for the profiles along the borehole lengths).
* [Issue 75](https://github.com/MassimoCimmino/pygfunction/issues/75) - New module `media` with properties of brine mixtures.
* [Issue 81](https://github.com/MassimoCimmino/pygfunction/issues/81) - Added functions to find a remove duplicate boreholes.

### Enhancements

* [Issue 78](https://github.com/MassimoCimmino/pygfunction/issues/78), [Issue 109](https://github.com/MassimoCimmino/pygfunction/issues/109) - Optimization of solvers for the calculation of g-functions. The finite line source (FLS) solution is now calculated using `scipy.integrate.quad_vec` which significantly improves calculation time over `scipy.integrate.quad`. The identification of similarities in the 'similarities' solver has also been refactored to identify similarities between boreholes as an intermediate step before identifying similarities between segments. The calculation time for the identification of similarities is significantly decreased.
* [Issue 94](https://github.com/MassimoCimmino/pygfunction/issues/94) - Refactor visualization functions and methods to uniformize figure styles across modules.
* [Issue 108](https://github.com/MassimoCimmino/pygfunction/issues/108) - Optimize the load aggregation algorithm of Claesson and Javed using `numpy.einsum()`.
* [Issue 112](https://github.com/MassimoCimmino/pygfunction/issues/112) - Optimization of `_BaseSolver.temporal_superposition()`. The computationally expensive for loop is replaced by a call to `numpy.einsum()`. This decreases the calculation time of large bore fields.
* [Issue 114](https://github.com/MassimoCimmino/pygfunction/issues/114) - Optimization of `_finite_line_source_integrand()`. The call to `_erfint()` is now vectorized. This decreases the number of calls by a factor 8 during integration. The calculation time of g-functions is decreased, especially for smaller bore fields.

### Bug fixes

* [Issue 86](https://github.com/MassimoCimmino/pygfunction/issues/86) - Documentation is now built using Python 3 to support Python 3 features in the code.
* [Issue 103](https://github.com/MassimoCimmino/pygfunction/issues/103) - Fixed `gFunction` class to allow both builtin `float` and `numpy.floating` inputs.
* [Issue 104](https://github.com/MassimoCimmino/pygfunction/issues/104) - Raise an error if g-function is calculated with inclined boreholes. This will be supported in a later version of *pygfunction*.

### Other changes

* [Issue 72](https://github.com/MassimoCimmino/pygfunction/issues/72) - Added a list of contributors to the front page. The list is managed using [all-contributors](https://github.com/all-contributors/all-contributors).
* [Issue 87](https://github.com/MassimoCimmino/pygfunction/issues/87) - Drop support for Python 2. All package requirements are updated to the latest conda version.
* [Issue 96](https://github.com/MassimoCimmino/pygfunction/issues/96) - Added a reference to the conference paper introducing pygfunction in the documentation.

## Version 1.1.2 (2021-01-21)

### New features

* [Issue 47](https://github.com/MassimoCimmino/pygfunction/issues/47) - Added verification of the validity of pipe geometry to pipe classes. Extended visualization of the borehole cross-section.
* [Issue 66](https://github.com/MassimoCimmino/pygfunction/issues/66) - Added a class method to the Claesson & Javed load aggregation method to retrieve the thermal response factor increment.

### Enhancements

* [Issue 59](https://github.com/MassimoCimmino/pygfunction/issues/59) - Use a relative tolerance instead of an absolute tolerance in the identification of borehole pair similarities. This provides faster execution times and similar accuracy.

### Bug fixes

* [Issue 58](https://github.com/MassimoCimmino/pygfunction/issues/58) - Store matrix coefficients in `Network` class methods for re-use when inlet conditions are constant.
* [Issue 64](https://github.com/MassimoCimmino/pygfunction/issues/64) - Fixed an issue where the g-function was returned as an array of integers if time values were integers.

## Version 1.1.1 (2020-06-20)

### New features

* [Issue 40](https://github.com/MassimoCimmino/pygfunction/issues/40) - Added Network class for simulations involving networks of boreholes.

### Bug fixes

* [Commit a4f6591](https://github.com/MassimoCimmino/pygfunction/commit/a4f6591384295c9918cb13b60f07c0afa500e700) - Fixed import of Axes3D necessary in `borehole.visualize_field()`.

## Version 1.1.0 (2018-03-09)

### New features

* [Commit 2bd12bd](https://github.com/MassimoCimmino/pygfunction/commit/2bd12bd254928889431366c2ddd38539e246ef05) - Implemented `UTube.visualize_pipes()` class method.
* [Issue 30](https://github.com/MassimoCimmino/pygfunction/issues/30) - Laminar regime is now considered for calculation of convection heat transfer coefficient.
* [Issue 32](https://github.com/MassimoCimmino/pygfunction/issues/32) - g-Functions for bore fields with mixed series and parallel connections between boreholes.

### Bug fixes

* [Commit 2523f67](https://github.com/MassimoCimmino/pygfunction/commit/2523f67e7a932538c1135bba52e0d4035f866e3e) - `boreholes.visualize_field()` now returns the figure object.
* [Issue 25](https://github.com/MassimoCimmino/pygfunction/issues/25) - Fixed documentation of ./examples/uniform_temperature.py.
* [Issue 27](https://github.com/MassimoCimmino/pygfunction/issues/27) - `thermal_response_factors()` is now part of the `heat_transfer` module (moved from `gfunction`).
* [Commit 1f59872](https://github.com/MassimoCimmino/pygfunction/commit/1f59872747190353d8eb937c021f1e6107b60ab8) - Fixed incorrect summation limit in pipes._F_mk.

## Version 1.0.0 (2017-12-01)

### New features

* [Issue 4](https://github.com/MassimoCimmino/pygfunction/issues/4) - Unit testing and integration with [Travis CI](https://travis-ci.org/MassimoCimmino/pygfunction/).
* [Issue 16](https://github.com/MassimoCimmino/pygfunction/issues/16) - Added capability to import bore field from external text files.
* [Issue 18](https://github.com/MassimoCimmino/pygfunction/issues/18) - Added capability to visualize bore fields.
* [Issue 20](https://github.com/MassimoCimmino/pygfunction/issues/20) - Added utilities module.
* [Issue 5](https://github.com/MassimoCimmino/pygfunction/issues/5) - Added setup.py installation script using setuptools. *pygfunction* will now be available on [pypi](https://pypi.python.org/pypi/pygfunction).

### Bug fixes

* [Commit 0b2d364](https://github.com/MassimoCimmino/pygfunction/commit/0b2d3645e480be9892533dcbd9df80412ca7210f) - `boreholes.U_shaped_field()` and `boreholes.U_shaped_field()` did not construct the field properly when called with low form factors
* [Commit 62acd42](https://github.com/MassimoCimmino/pygfunction/commit/62acd428187854c71c9e37fe2dc479bbbb9c0eb4) - Criteria for smooth pipe correlation in calculation of Darcy friction factor was too large. Colebrooke-White equation is now always used for turbulent flow.
* [Issue 14](https://github.com/MassimoCimmino/pygfunction/issues/14) - Evaluate g-functions at a single time value.
* [Commit 7b408e9](https://github.com/MassimoCimmino/pygfunction/commit/7b408e9392aff96832c315ac3e436e306a9b471c) - Fix interpolation of thermal response factors in cases where the minimum timestep does not correspond to the first timestep. This also fixes errors caused by rounding errors in the interpolation.
* [Issue 22](https://github.com/MassimoCimmino/pygfunction/issues/22) - Allow 1d arrays for g-function values in the initilization of load aggregation algorithms.

## Version 0.3.0 (2017-10-17)

### New features

* [Issue 6](https://github.com/MassimoCimmino/pygfunction/issues/6) - Store coefficients in pipe models for faster computation
* [Issue 7](https://github.com/MassimoCimmino/pygfunction/issues/7) - Multipole method to evaluate borehole internal resistances<|MERGE_RESOLUTION|>--- conflicted
+++ resolved
@@ -5,11 +5,8 @@
 ### New features 
 
 * [Issue 36](https://github.com/MassimoCimmino/pygfunction/issues/36) - Added a `Coaxial` class to the `pipes` module to model boreholes with coaxial pipes.
-<<<<<<< HEAD
+* [Issue 146](https://github.com/MassimoCimmino/pygfunction/issues/146) - Added new solver `'equivalent'` to the `gFunction` class. This solver uses hierarchical agglomerative clustering to identify groups of boreholes that are expected to have similar borehole wall temperatures and heat extraction rates. Each group of boreholes is represented by a single equivalent borehole. The FLS solution is adapted to evaluate thermal interactions between groups of boreholes. This greatly reduces the number of evaluations of the FLS solution and the size of the system of equations to evaluate the g-function.
 * [Issue 135](https://github.com/MassimoCimmino/pygfunction/issues/135) - Adds unequal segment length functionality. Each borehole now can be split into a number of segments and each of those segment lengths can be defined.
-=======
-* [Issue 146](https://github.com/MassimoCimmino/pygfunction/issues/146) - Added new solver `'equivalent'` to the `gFunction` class. This solver uses hierarchical agglomerative clustering to identify groups of boreholes that are expected to have similar borehole wall temperatures and heat extraction rates. Each group of boreholes is represented by a single equivalent borehole. The FLS solution is adapted to evaluate thermal interactions between groups of boreholes. This greatly reduces the number of evaluations of the FLS solution and the size of the system of equations to evaluate the g-function.
->>>>>>> 73cb9292
 
 ### Enhancements
 
